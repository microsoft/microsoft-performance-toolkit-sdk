--- conflicted
+++ resolved
@@ -151,7 +151,6 @@
 ## CustomDataSourceBase
 The method `SetApplicationEnvironmentCore` is now virtual, so you no longer have
 to override it if you do not want to. An `ApplicationEnvironment` property is
-<<<<<<< HEAD
 now available on the base class that you may reference in your `ProcessingSource.`
 
 ## Name changes
@@ -167,8 +166,6 @@
 - `ICustomDataSource` -> `IProcessingSource`
 
 For v0.109, the SDK will still be compatible with any plugins using the now obsolete classes and interfaces. 
-=======
-now available on the base class that you may reference in your `CustomDataSource.`
 
 ## DataCookerPath
 
@@ -213,5 +210,4 @@
 
 The property `Layout` has been marked obsolete and will be removed prior to SDK v1.0.0 
 release candidate 1. If you are setting this property on a `TableConfiguration`, you 
-can move to setting the property on the table's `TableDescriptor`.
->>>>>>> 30094c3c
+can move to setting the property on the table's `TableDescriptor`.