--- conflicted
+++ resolved
@@ -145,7 +145,6 @@
 
 A new parameter has been added to the constructor.
 
-<<<<<<< HEAD
 ## DataCookerPath
 
 The following have been removed:
@@ -211,7 +210,7 @@
 
 Obsolete virtual method `ProcessAsync` has been removed and method `ProcessAsyncCore` has been made abstract.
 Please move any code from`ProcessAsync` to `ProcessAsyncCore`.
-=======
+
 ## IViewportSensitiveProjection
 
 In addition to this interface being renamed to `IVisibleDomainSensitiveProjection`, the following properties and methods are renamed:
@@ -231,7 +230,6 @@
 - `AggregateRowsInViewport` -> `AggregateVisibleRows`
 
 Additionally, the properties `TableRowStart ` and `TableRowCount` are removed.
->>>>>>> 9cdd4708
 
 # Suggested Changes
 
