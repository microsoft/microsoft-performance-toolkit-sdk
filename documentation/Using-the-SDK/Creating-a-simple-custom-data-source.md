# Creating a Simple Custom Data Source

A Custom Data Source (CDS) uses the SDK to create a data processing pipeline for any data sources, typically files, 
that the CDS supports. Notably, a CDS acts as the entry point for the SDK runtime to discover and utilizes these data 
pipelines. An SDK Plugin may contain more than one CDS.

A standard CDS will utilize a custom data processor (CDP) to process the data sources that the SDK runtime provides it.  

A plugin may also define tables that get utilized by viewers such as Windows Performance Analyzer (WPA) to display the 
processed data in an organized, interactable collection of rows. Tables are discovered and passed into CDPs by the SDK 
runtime.

The SDK also supports advanced data processing pipelines through data cookers and extensions, but these topics are 
covered in the advanced documentaton. Refer to [Overview](../Overview.md) for more information.

## Corresponding Sample

Refer to /samples/SimpleDataSource for source code that implements the steps outlined in this file.

## Requirements of a Simple Data Source

The following are required for a Simple Data Source:

1. Create a public class that extends the abstract class `CustomDataSourceBase`. This is your custom data source (CDS).
2. Create a public class that extends the abstract class `CustomDataProcessorBase`. This your custom data processor 
   (CDP).
3. Create one or more data tables classes. These classes must:
   - Be public and static.
   - Be decorated with `TableAttribute`.
   - Expose a static public field or property named TableDescriptor of type `TableDescriptor` which provides information
     about the table. If these requirements are not met, the SDK runtime will not be able to find and pass your tables 
     to your CDP.

## Implementing a Custom Data Source Class

1. Create a public class that extends the abstract class `CustomDataSourceBase`. Note that the class is decorated with 
   two attributes: `CustomDataSourceAttribute` and `FileDataSourceAttribute`. The former is used by the SDK runtime to 
   locate Custom Data Sources. The latter identifies a type of data source that the CDS can consume.

   ```
   [CustomDataSource(
      "{F73EACD4-1AE9-4844-80B9-EB77396781D1}",  // The GUID must be unique for your Custom Data Source. You can use 
                                                // Visual Studio's Tools -> Create Guid… tool to create a new GUID
      "Simple Data Source",                      // The Custom Data Source MUST have a name
      "A data source to count words!")]          // The Custom Data Source MUST have a description
   [FileDataSource(
      ".txt",                                    // A file extension is REQUIRED
      "Text files")]                             // A description is OPTIONAL. The description is what appears in the 
                                                // file open menu to help users understand what the file type actually 
                                                // is. 
   public class SimpleCustomDataSource : CustomDataSourceBase
   {
   }
   ```

2. Overwrite the SetApplicationEnvironmentCore method. The IApplicationEnvironment parameter is stored in the base 
   class' ApplicationEnvironment property.

      **Note**: we intend to make this method virtual in the base class in the future as nothing needs to be done here

   ```
   protected override void SetApplicationEnvironmentCore(IApplicationEnvironment applicationEnvironment)
   {
   }
   ```

3. Overwrite the CreateProcessorCore method. When the SDK needs to process files your CDS supports, it will obtain an 
   instance of your CDP by calling this method. This is also where your CDS learns about the files, passed as `IDataSource`s, that it will need to process.

   ```
   protected override ICustomDataProcessor CreateProcessorCore(
      IEnumerable<IDataSource> dataSources,
      IProcessorEnvironment processorEnvironment,
      ProcessorOptions options)
   {
      //
      // Create a new instance of a class implementing ICustomDataProcessor here to process the specified data 
      // sources.
      // Note that you can have more advanced logic here to create different processors if you would like based 
      // on the file, or any other criteria.
      // You are not restricted to always returning the same type from this method.
      //

      return new SimpleCustomDataProcessor(
            dataSources.Select(x => x.GetUri().LocalPath).ToArray(),
            options,
            this.applicationEnvironment,
            processorEnvironment,
            this.AllTables,
            this.MetadataTables);
   }
   ```
4. Overwrite the IsFileSupportedCore method. This is where your class will determine if a given file contains data 
   appropriate to your CDS. For example, if your CDS consumes .xml files, not all .xml files will be valid for your
   CDS. Use this method as an opportunity to filter out the files that aren't consumable by this CDS.  
   :warning:: we intend to change this method before 1.0 release. more details to follow.
   ```
   protected override bool IsFileSupportedCore(string path)
   {
      //
      // This method is called for every file whose filetype matches the one declared in the FileDataSource attribute. It may be useful
      // to peek inside the file to truly determine if you can support it, especially if your CDS supports a common
      // filetype like .txt or .csv.
      // For this sample, we'll always return true for simplicity.
      //

      return true;
   }
   ```

## Implementing the Custom Data Processor Class

1. Create a public class that extends the abstract class `CustomDataProcessorBase`.

   ```
   public sealed class SimpleCustomDataProcessor
      : CustomDataProcessorBase
   {
   }
   ```

2. Create a constructor that calls into the base class.

   ```
   public SimpleCustomDataProcessor(
      string[] filePaths,
      ProcessorOptions options,
      IApplicationEnvironment applicationEnvironment,
      IProcessorEnvironment processorEnvironment,
      IReadOnlyDictionary<TableDescriptor, Action<ITableBuilder, IDataExtensionRetrieval>> allTablesMapping,
      IEnumerable<TableDescriptor> metadataTables)
      : base(options, applicationEnvironment, processorEnvironment, allTablesMapping, metadataTables)
   {
      this.filePaths = filePaths;
   }
   ```


3. Implement `ProcessAsyncCore`. This method will be called to process data sources passed into the Custom Data 
   Processor. Typically the data in the data source is parsed and converted from some raw form into something more 
   relevant and easily accessible to the processor.
   
   In this simple sample, a comma-delimited text file is parsed into event structures and stored for later use. In a 
   more realistic case, processing would probably be broken down into smaller units. For example, there might be logic 
   for parsing operating system processes and making that data queryable by time and or memory layout.

   ```
   protected override Task ProcessAsyncCore(
      IProgress<int> progress,
      CancellationToken cancellationToken)
   {
      ...
   }
   ```

4. Override the GetDataSourceInfo method. `DataSourceInfo` provides the driver some information about the data source
   to provide a better user experience. It is expected that this method will not be called before 
   `ProcessAsync`/`ProcessAsyncCore` because the data necessary to create a `DataSourceInfo` object might not be
   available beforehand.

   ```
   public override DataSourceInfo GetDataSourceInfo()
   {
         return this.dataSourceInfo;   
   }
   ```

## Create tables

Simple custom data sources provide tables as output. A table is set of columns and rows grouped together to provide output for related data. So tables must be created to have any output.

Here are the requirements for a table to be discovered by the SDK runtime:
   - Be public, static, and concrete.
   - Be decorated with `TableAttribute`.
   - Expose a static public field or property named TableDescriptor of type `TableDescriptor` which provides information
     about the table. If these requirements are not met, the SDK runtime will not be able to find and pass your tables 
     to your CDP.

Here's an example from the simple example:

```
[Table]                      
public sealed class WordTable
   : TableBase
{
   public static TableDescriptor TableDescriptor => new TableDescriptor(
      Guid.Parse("{E122471E-25A6-4F7F-BE6C-E62774FD0410}"), // The GUID must be unique across all tables
      "Word Stats",                                         // The Table must have a name
      "Statistics for words",                               // The Table must have a description
      "Words");                                             // A category is optional. It useful for grouping 
                                                            // different types of tables in the viewer's UI.
}
```

Sometime after `ProcessAsyncCore` finishes (at least for typical SDK runtime consumers who ask the SDK to build tables 
<<<<<<< HEAD
only *after* asking it to process sources), the SDK runtime will call `BuildTableCore` on your CDP for each table 
"hooked up" to it. This method receives the `TableDescriptor` of the table it must create, and is responsible for 
populating the  `ITableBuilder` with the columns that make up the table being constructed. This is most easily done by 
delegating the work of populating the `ITableBuilder` to an instance of the class/table described by the 
`TableDescriptor`.

Note that tables are "hooked up" to CDPs automatically by the SDK. **Every** class that meets the requirements listed above 
is automatically hooked up to any CDPs declared in that table's assembly.
=======
only *after* asking it to process sources), the SDK will call `BuildTableCore` on your CDP for each table "hooked up" 
to it. This method receives the `TableDescriptor` of the table it must create, and is responsible for populating the 
`ITableBuilder` with the 
columns that make up the table being constructed. This is most easily done by delegating the work of populating the `ITableBuilder` to an 
instance of the class/table described by the `TableDescriptor`.

Note that tables are "hooked up" to CDPs automatically by the SDK. Any class decorated with the `TableAttribute` that has a public static
`TableDescriptor` field/property is automatically hooked up to any CDPs declared in that table's assembly. There are ways to 
explicitly enumerate the CDPs that a table gets hooked up to, but this will be covered in the advanced tutorials (still to come!).

# Video

[![homepage](../Videos/SDK%20Video%201.png)](https://microsoft.github.io/microsoft-performance-toolkit-sdk/documentation/Videos/SDK%20Video%201.mp4)
>>>>>>> d82b174c
<|MERGE_RESOLUTION|>--- conflicted
+++ resolved
@@ -193,7 +193,6 @@
 ```
 
 Sometime after `ProcessAsyncCore` finishes (at least for typical SDK runtime consumers who ask the SDK to build tables 
-<<<<<<< HEAD
 only *after* asking it to process sources), the SDK runtime will call `BuildTableCore` on your CDP for each table 
 "hooked up" to it. This method receives the `TableDescriptor` of the table it must create, and is responsible for 
 populating the  `ITableBuilder` with the columns that make up the table being constructed. This is most easily done by 
@@ -202,18 +201,3 @@
 
 Note that tables are "hooked up" to CDPs automatically by the SDK. **Every** class that meets the requirements listed above 
 is automatically hooked up to any CDPs declared in that table's assembly.
-=======
-only *after* asking it to process sources), the SDK will call `BuildTableCore` on your CDP for each table "hooked up" 
-to it. This method receives the `TableDescriptor` of the table it must create, and is responsible for populating the 
-`ITableBuilder` with the 
-columns that make up the table being constructed. This is most easily done by delegating the work of populating the `ITableBuilder` to an 
-instance of the class/table described by the `TableDescriptor`.
-
-Note that tables are "hooked up" to CDPs automatically by the SDK. Any class decorated with the `TableAttribute` that has a public static
-`TableDescriptor` field/property is automatically hooked up to any CDPs declared in that table's assembly. There are ways to 
-explicitly enumerate the CDPs that a table gets hooked up to, but this will be covered in the advanced tutorials (still to come!).
-
-# Video
-
-[![homepage](../Videos/SDK%20Video%201.png)](https://microsoft.github.io/microsoft-performance-toolkit-sdk/documentation/Videos/SDK%20Video%201.mp4)
->>>>>>> d82b174c
