# Creating an Extended Table

An __extended table__ is a `Table` that leverages data from one or more `DataCooker`s, 
including cookers that may not necessarily be shipped with said `Table`. If a plugin 
exposes data through cookers, then you can author an extended table to leverage said data.

At a bare minimum, you must create a new class for your extended table.
This class must have the following items:
1) The `Table` attribute
2) A static `TableDescriptor` property
3) A static `BuildTable` method.
4) Declarations for the cooker(s) that provide the data that the `Table` is using.
    - These may be either `RequiresCookerAttribute`s or be declared in the `TableDescriptor`.

````cs

    // Denotes that this class exposes a Table
    [Table]

    //
    // One or more RequiresCooker attributes specifying the
    // Cookers that this Table uses for data. Alternatively,
    // you may use the 'requiredDataCookers' parameter of the
    // TableDescriptor constructor.
    //
    [RequiresCooker("Cooker/Path")]
    public class SampleExtendedTable
    {
        //
        // This property is required to define your Table. This
        // tells the runtime that a Table is available, and that
        // any Cookers needed by the Table are to be scheduled for
        // execution.
        //
        public static readonly TableDescriptor TableDescriptor =
            new TableDescriptor(
                // Table ID
                // Table Name
                // Table Description,
                // Table Category
                requiredDataCookers: new List<DataCookerPath>
                {
                    // Paths to the Cookers that are needed for
                    // this table. This is not needed if you are
                    // using the RequiresCooker attributes.
                });
            );

        //
        // This method, with this exact signature, is required so that the runtime can 
        // build your table once all cookers have processed their data.
        //
        public static void BuildTable(
            ITableBuilder tableBuilder,
            IDataExtensionRetrieval requiredData
        )
        {
            //
            // Query cooked data from requiredData, and use the
            // tableBuilder to build the table.
            //
        }
    }
````

There are no restrictions on the cookers which your `Table` may depend upon. For 
example, your `Table` can depend solely on cookers defined in the `Table`'s assembly. Or, 
your `Table` can depend on cookers from multiple plugins. As long as you have cooked data, you
can create an extended table.

In short, as long as long as the SDK runtime has loaded
1) Your extended table and
2) All of the data cookers (and their dependencies) your table requires

then your table will be available to use.

# Examples

<<<<<<< HEAD
For some real-world examples of Extended Tables, see the [Tables](https://github.com/microsoft/Microsoft-Performance-Tools-Linux/tree/develop/LTTngDataExtensions/Tables)
exposed by our LTTng tools.

# Next Steps

For more advanced usage of the SDK, please see the following:

- [Overview of Advanced Topics](Advanced/Overview.md)
=======
For some real-world examples of extended tables, see the 
[tables exposed by our LTTng tools](https://github.com/microsoft/Microsoft-Performance-Tools-Linux/tree/develop/LTTngDataExtensions/Tables).

# Video Walkthrough

A video tutorial of making a data processing pipeline and extended table can be found in the [SQL plugin sample](../../samples/SqlPlugin).

# Next Steps

This documentation marks the end of all necessary information to begin creating extensible, well-strucutred 
SDK plugins. For additional resources, you may browse our [samples folder](../../samples).

Our team is working on creating additional documentation and samples for more advanced features of the SDK.
>>>>>>> bfdb83a8
<|MERGE_RESOLUTION|>--- conflicted
+++ resolved
@@ -76,16 +76,6 @@
 
 # Examples
 
-<<<<<<< HEAD
-For some real-world examples of Extended Tables, see the [Tables](https://github.com/microsoft/Microsoft-Performance-Tools-Linux/tree/develop/LTTngDataExtensions/Tables)
-exposed by our LTTng tools.
-
-# Next Steps
-
-For more advanced usage of the SDK, please see the following:
-
-- [Overview of Advanced Topics](Advanced/Overview.md)
-=======
 For some real-world examples of extended tables, see the 
 [tables exposed by our LTTng tools](https://github.com/microsoft/Microsoft-Performance-Tools-Linux/tree/develop/LTTngDataExtensions/Tables).
 
@@ -98,5 +88,6 @@
 This documentation marks the end of all necessary information to begin creating extensible, well-strucutred 
 SDK plugins. For additional resources, you may browse our [samples folder](../../samples).
 
-Our team is working on creating additional documentation and samples for more advanced features of the SDK.
->>>>>>> bfdb83a8
+For more advanced usage of the SDK, please see the following:
+
+- [Overview of Advanced Topics](Advanced/Overview.md)