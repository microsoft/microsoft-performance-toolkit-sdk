--- conflicted
+++ resolved
@@ -1,4 +1,4 @@
-﻿// Copyright (c) Microsoft Corporation.
+// Copyright (c) Microsoft Corporation.
 // Licensed under the MIT License.
 
 using System;
@@ -50,11 +50,9 @@
         ///     - or -
         ///     <paramref name="repository"/> is <c>null</c>.
         ///     - or -
-<<<<<<< HEAD
+        ///     <paramref name="enabledTables"/> is <c>null</c>.
+        ///     - or -
         ///     <paramref name="errors"/> is <c>null</c>.
-=======
-        ///     <paramref name="enabledTables"/> is <c>null</c>.
->>>>>>> b618a6fd
         /// </exception>
         /// TODO: Going to move RuntimeExecutionResults to internal and expose calls via new interface
         ///       1 - 1 with the Engine when calling Process
@@ -63,33 +61,24 @@
             IDataExtensionRetrievalFactory retrievalFactory,
             IDataExtensionRepository repository,
             IDictionary<TableDescriptor, ICustomDataProcessor> tableToProcessorMap,
-<<<<<<< HEAD
+            IEnumerable<TableDescriptor> enabledTables,
             IEnumerable<ProcessingError> errors)
-=======
-            IEnumerable<TableDescriptor> enabledTables)
->>>>>>> b618a6fd
         {
             Guard.NotNull(cookedDataRetrieval, nameof(cookedDataRetrieval));
             Guard.NotNull(retrievalFactory, nameof(retrievalFactory));
             Guard.NotNull(repository, nameof(repository));
             Guard.NotNull(tableToProcessorMap, nameof(tableToProcessorMap));
-<<<<<<< HEAD
+            Guard.NotNull(enabledTables, nameof(enabledTables));
             Guard.NotNull(errors, nameof(errors));
-=======
-            Guard.NotNull(enabledTables, nameof(enabledTables));
->>>>>>> b618a6fd
 
             this.cookedDataRetrieval = cookedDataRetrieval;
             this.retrievalFactory = retrievalFactory;
             this.repository = repository;
             this.sourceCookers = new HashSet<DataCookerPath>(this.repository.SourceDataCookers);
             this.tableToProcessorMap = tableToProcessorMap;
-<<<<<<< HEAD
+            this.enabledTables = enabledTables.ToHashSet();
 
             this.ProcessingErrors = errors.OfType<ProcessingError>().ToList().AsReadOnly();
-=======
-            this.enabledTables = enabledTables.ToHashSet();
->>>>>>> b618a6fd
         }
 
         /// <summary>
