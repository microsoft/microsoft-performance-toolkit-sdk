﻿// Copyright (c) Microsoft Corporation.
// Licensed under the MIT License.

using System;
using System.Collections.Generic;
using System.Collections.ObjectModel;
using System.ComponentModel;
using System.Diagnostics;
using System.Linq;
using System.Threading;
using Microsoft.Performance.SDK;
using Microsoft.Performance.SDK.Extensibility;
using Microsoft.Performance.SDK.Processing;
using Microsoft.Performance.SDK.Runtime;
using Microsoft.Performance.SDK.Runtime.DTO;
using Microsoft.Performance.SDK.Runtime.Extensibility;
using Microsoft.Performance.SDK.Runtime.Extensibility.DataExtensions;
using Microsoft.Performance.SDK.Runtime.Extensibility.DataExtensions.Repository;
using Microsoft.Performance.SDK.Runtime.Extensibility.DataExtensions.Tables;

namespace Microsoft.Performance.Toolkit.Engine
{
    /// <summary>
    ///     Provides the entry point for programmatically manipulating, cooking,
    ///     and accessing data.
    /// </summary>
    public abstract class Engine
        : IDisposable
    {
        private readonly Dictionary<Guid, TableDescriptor> tableGuidToDescriptor;
        private readonly List<TableDescriptor> allTables;
        private readonly ReadOnlyCollection<TableDescriptor> allTablesRO;

        private readonly List<DataCookerPath> enabledCookers;
        private readonly ReadOnlyCollection<DataCookerPath> enabledCookersRO;

        private readonly List<TableDescriptor> enabledTables;
        private readonly ReadOnlyCollection<TableDescriptor> enabledTablesRO;

        private readonly Func<Type, ILogger> loggerFactory;

        private readonly EngineCreateInfo createInfo;

        private ILogger logger;
        private List<ProcessingSourceExecutor> executors;
        private ReadOnlyDataSourceSet workingDataSourceSet;
        private DataSourceSet internalDataSourceSet;

        private TableExtensionSelector tableExtensionSelector;

        private bool isProcessed;

        private IApplicationEnvironment applicationEnvironment;
        private bool isDisposed;

        internal Engine(EngineCreateInfo createInfo, DataSourceSet internalDataSourceSet)
        {
            //
            // The internalDataSourceSet is used by the helper methods
            // that take DataSources and return a new engine. For those
            // methods, we create a new DataSourceSet under the hood to
            // reference those data sources, and so need to keep track
            // of that set in order to dispose it when the engine is
            // disposed. This is because the user is unaware that a new
            // DataSourceSet was created and thus there is no way that
            // they could be responsible for freeing it.
            //

            this.workingDataSourceSet = createInfo.DataSources;
            this.internalDataSourceSet = internalDataSourceSet;

            this.loggerFactory = createInfo.LoggerFactory;

            this.tableGuidToDescriptor = new Dictionary<Guid, TableDescriptor>();
            this.allTables = new List<TableDescriptor>();
            this.allTablesRO = new ReadOnlyCollection<TableDescriptor>(this.allTables);

            this.enabledCookers = new List<DataCookerPath>();
            this.enabledCookersRO = new ReadOnlyCollection<DataCookerPath>(this.enabledCookers);

            this.enabledTables = new List<TableDescriptor>();
            this.enabledTablesRO = new ReadOnlyCollection<TableDescriptor>(this.enabledTables);

            this.createInfo = createInfo;

            this.isDisposed = false;
        }

        /// <summary>
        ///     Gets a value indicating whether this instance has completed processing.
        /// </summary>
        /// <exception cref="ObjectDisposedException">
        ///     This instance is disposed.
        /// </exception>
        public bool IsProcessed
        {
            get
            {
                this.ThrowIfDisposed();
                return this.isProcessed;
            }
            private set
            {
                Debug.Assert(!this.isDisposed);
                this.ThrowIfDisposed();
                this.isProcessed = value;
            }
        }

        /// <summary>
        ///     Gets the collection of all data sources to process in this
        ///     engine instance.
        /// </summary>
        /// <exception cref="ObjectDisposedException">
        ///     This instance is disposed.
        /// </exception>
        public ReadOnlyDataSourceSet DataSourcesToProcess
        {
            get
            {
                this.ThrowIfDisposed();
                return this.workingDataSourceSet;
            }
        }

        /// <summary>
        ///     Gets the collection of all plugins loaded into this engine instance.
        /// </summary>
        /// <exception cref="ObjectDisposedException">
        ///     This instance is disposed.
        /// </exception>
        public PluginSet Plugins => this.DataSourcesToProcess.Plugins;

        /// <summary>
        ///     Gets the collection of all enabled cookers.
        /// </summary>
        /// <exception cref="ObjectDisposedException">
        ///     This instance is disposed.
        /// </exception>
        public IEnumerable<DataCookerPath> EnabledCookers
        {
            get
            {
                this.ThrowIfDisposed();
                return this.enabledCookersRO;
            }
        }

        /// <summary>
        ///     Gets the collection of all enabled tables
        /// </summary>
        /// <exception cref="ObjectDisposedException">
        ///     This instance is disposed.
        /// </exception> 
        public IEnumerable<TableDescriptor> EnabledTables
        {
            get
            {
                this.ThrowIfDisposed();
                return this.enabledTablesRO;
            }
        }

        /// <summary>
        ///     Gets the collection of available tables
        /// </summary>
        /// <exception cref="ObjectDisposedException">
        ///     This instance is disposed.
        /// </exception>
        public IEnumerable<TableDescriptor> AvailableTables
        {
            get
            {
                this.ThrowIfDisposed();
                return this.allTablesRO;
            }
        }

        /// <summary>
        ///     Gets the parameters used to create this instance.
        /// </summary>
        /// <exception cref="ObjectDisposedException">
        ///     This instance is disposed.
        /// </exception>
        public EngineCreateInfo CreateInfo
        {
            get
            {
                this.ThrowIfDisposed();
                return this.createInfo;
            }
        }

        private IEnumerable<ProcessingSourceReference> ProcessingSourceReferences => this.Plugins.ProcessingSourceReferences;

        private bool ArePluginsIsolated => this.Plugins.ArePluginsIsolated;

        private ExtensionRoot Extensions => this.Plugins.Extensions;

        private DataExtensionFactory Factory => this.Plugins.Factory;

        /// <summary>
        ///     Creates a new instance of the <see cref="Engine" /> class.
        /// </summary>
        /// <param name="dataSource">
        ///     The Data Source to process.
        /// </param>
        /// <returns>
        ///     The created engine environment.
        /// </returns>
        /// <exception cref="ArgumentNullException">
        ///     <paramref name="dataSource"/> is <c>null</c>.
        /// </exception>
        /// <exception cref="EngineException">
        ///     A fatal error occurred while creating the engine.
        /// </exception>
        /// <exception cref="UnsupportedDataSourceException">
        ///     <paramref name="dataSource"/> cannot be processed by any
        ///     discovered extensions.
        /// </exception>
        /// <exception cref="ObjectDisposedException">
        ///     This instance is disposed.
        /// </exception>
        public static Engine Create(IDataSource dataSource)
        {
            Guard.NotNull(dataSource, nameof(dataSource));

            DataSourceSet dataSourceSet = null;
            try
            {
                dataSourceSet = DataSourceSet.Create();
                dataSourceSet.AddDataSource(dataSource);

                var info = new EngineCreateInfo(dataSourceSet.AsReadOnly());
                return Create(info);
            }
            catch
            {
                dataSourceSet.SafeDispose();
                throw;
            }
        }

        /// <summary>
        ///     Creates a new instance of the <see cref="Engine" /> class.
        /// </summary>
        /// <param name="dataSource">
        ///     The Data Source to process.
        /// </param>
        /// <param name="processingSourceType">
        ///     The <see cref="IProcessingSource"/> to use to process <paramref name="dataSource"/>.
        /// </param>
        /// <returns>
        ///     The created engine environment.
        /// </returns>
        /// <exception cref="ArgumentNullException">
        ///     <paramref name="dataSources"/> is <c>null</c>.
        ///     - or -
        ///     <paramref name="processingSourceType"/> is <c>null</c>.
        /// </exception>
        /// <exception cref="EngineException">
        ///     A fatal error occurred while creating the engine.
        /// </exception>
        /// <exception cref="UnsupportedDataSourceException">
        ///     The specified <paramref name="processingSourceType"/> cannot handle
        ///     the given Data Source.
        /// </exception>
        /// <exception cref="UnsupportedProcessingSourceException">
        ///     The specified <paramref name="processingSourceType"/> is unknown.
        /// </exception>
        /// <exception cref="ObjectDisposedException">
        ///     This instance is disposed.
        /// </exception>
        public static Engine Create(
            IDataSource dataSource,
            Type processingSourceType)
        {
            Guard.NotNull(dataSource, nameof(dataSource));
            Guard.NotNull(processingSourceType, nameof(processingSourceType));

            DataSourceSet dataSourceSet = null;
            try
            {
                dataSourceSet = DataSourceSet.Create();
                dataSourceSet.AddDataSource(dataSource, processingSourceType);

                var info = new EngineCreateInfo(dataSourceSet.AsReadOnly());
                return CreateCore(info, dataSourceSet);
            }
            catch
            {
                dataSourceSet.SafeDispose();
                throw;
            }
        }

        /// <summary>
        ///     Creates a new instance of the <see cref="Engine" /> class.
        /// </summary>
        /// <param name="dataSources">
        ///     The Data Sources to process.
        /// </param>
        /// <param name="processingSourceType">
        ///     The <see cref="IProcessingSource"/> to use to process <paramref name="dataSources"/>.
        /// </param>
        /// <returns>
        ///     The created engine environment.
        /// </returns>
        /// <exception cref="ArgumentNullException">
        ///     <paramref name="dataSources"/> is <c>null</c>.
        ///     - or -
        ///     <paramref name="processingSourceType"/> is <c>null</c>.
        /// </exception>
        /// <exception cref="InstanceAlreadyProcessedException">
        ///     This instance has already been processed.
        /// </exception>
        /// <exception cref="UnsupportedDataSourceException">
        ///     The specified <paramref name="processingSourceType"/> cannot handle
        ///     the given Data Source.
        /// </exception>
        /// <exception cref="UnsupportedProcessingSourceException">
        ///     The specified <paramref name="processingSourceType"/> is unknown.
        /// </exception>
        /// <exception cref="EngineException">
        ///     A fatal error occurred while creating the engine.
        /// </exception>
        /// <exception cref="ObjectDisposedException">
        ///     This instance is disposed.
        /// </exception>
        public static Engine Create(
            IEnumerable<IDataSource> dataSources,
            Type processingSourceType)
        {
            Guard.NotNull(dataSources, nameof(dataSources));
            Guard.NotNull(processingSourceType, nameof(processingSourceType));

            DataSourceSet dataSourceSet = null;
            try
            {
                dataSourceSet = DataSourceSet.Create();
                dataSourceSet.AddDataSources(dataSources, processingSourceType);

                var info = new EngineCreateInfo(dataSourceSet.AsReadOnly());
                return CreateCore(info, dataSourceSet);
            }
            catch
            {
                dataSourceSet.SafeDispose();
                throw;
            }
        }

        /// <summary>
        ///     Creates a new instance of the <see cref="Engine" /> class.
        /// </summary>
        /// <param name="createInfo">
        ///     Provides details on how to create the engine as well as what 
        ///     the engine should process.
        /// </param>
        /// <exception cref="ArgumentNullException">
        ///     <paramref name="createInfo"/> is <c>null</c>.
        /// </exception>
        /// <exception cref="EngineException">
        ///     A fatal error occurred while creating the engine.
        /// </exception>
        /// <exception cref="ObjectDisposedException">
        ///     This instance is disposed.
        /// </exception>
        public static Engine Create(EngineCreateInfo createInfo)
        {
            Guard.NotNull(createInfo, nameof(createInfo));

            try
            {
                return CreateCore(createInfo, null);
            }
            catch (Exception e)
            {
                throw new EngineException(
                    "Unable to create the engine. See the inner exception for details.",
                    e);
            }
        }

        /// <summary>
        ///     Enables the given cooker for processing when <see cref="Process"/>
        ///     is called.
        /// </summary>
        /// <param name="dataCookerPath">
        ///     The cooker to enable.
        /// </param>
        /// <exception cref="CookerNotFoundException">
        ///     <paramref name="dataCookerPath"/> is not known by this instance.
        ///     See <see cref="AllCookers"/>.
        /// </exception>
        /// <exception cref="InstanceAlreadyProcessedException">
        ///     This instance has already been processed.
        /// </exception>
        /// <exception cref="NoDataSourceException">
        ///     There are inadequate data sources in <see cref="DataSourcesToProcess"/>
        ///     in order for the specified cooker to participate in processing.
        /// </exception>
        /// <exception cref="ObjectDisposedException">
        ///     This instance is disposed.
        /// </exception>
        public void EnableCooker(DataCookerPath dataCookerPath)
        {
            this.ThrowIfDisposed();
            this.ThrowIfProcessed();

            if (!this.Plugins.AllCookers.Contains(dataCookerPath))
            {
                throw new CookerNotFoundException(dataCookerPath);
            }

            if (!this.CouldCookerHaveData(dataCookerPath))
            {
                throw new NoDataSourceException(dataCookerPath);
            }

            this.enabledCookers.Add(dataCookerPath);
        }

        /// <summary>
        ///     Attempts to enable the given cooker for processing when <see cref="Process"/>
        ///     is called.
        /// </summary>
        /// <param name="dataCookerPath">
        ///     The cooker to enable.
        /// </param>
        /// <returns>
        ///     <c>true</c> if the cooker exists and can be enabled;
        ///     <c>false</c> otherwise. Note that <c>false</c> is
        ///     always returned when <see cref="IsProcessed"/> is <c>true</c>.
        /// </returns>
        /// <exception cref="ObjectDisposedException">
        ///     This instance is disposed.
        /// </exception>
        public bool TryEnableCooker(DataCookerPath dataCookerPath)
        {
            this.ThrowIfDisposed();
            if (this.IsProcessed)
            {
                return false;
            }

            if (!this.Plugins.AllCookers.Contains(dataCookerPath))
            {
                return false;
            }

            if (!this.CouldCookerHaveData(dataCookerPath))
            {
                return false;
            }

            this.enabledCookers.Add(dataCookerPath);
            return true;
        }

        /// <summary>
        ///     Enables the given table for processing when <see cref="Process"/>
        ///     is called.
        /// </summary>
        /// <param name="descriptor">
        ///     The table to enable.
        /// </param>
        /// <exception cref="ArgumentNullException">
        ///     <paramref name="descriptor"/> cannot be null.
        /// </exception>
        /// <exception cref="ArgumentException">
        ///     The processing sources referenced by the table could
        ///     not be found.
        /// </exception>
        /// <exception cref="InstanceAlreadyProcessedException">
        ///     This instance has already been processed.
        /// </exception>
        /// <exception cref="ObjectDisposedException">
        ///     This instance is disposed.
        /// </exception>
        /// <exception cref="TableException">
        ///     A table is not available for the given <paramref name="tableDescriptor"/>.
        /// </exception>
        /// <exception cref="TableNotFoundException">
        ///     A table cannot be found for the given <paramref name="tableDescriptor"/>.
        /// </exception>
        public void EnableTable(TableDescriptor descriptor)
        {
            this.ThrowIfDisposed();
            this.ThrowIfProcessed();
            Guard.NotNull(descriptor, nameof(descriptor));

            if (this.enabledTables.Contains(descriptor))
            {
                return;
            }

            if (!this.allTables.Contains(descriptor))
            {
                throw new TableNotFoundException(descriptor);
            }

            if (this.Extensions.TablesById.TryGetValue(descriptor.Guid, out ITableExtensionReference reference))
            {
                if (!this.Extensions.TablesById.TryGetValue(descriptor.Guid, out var tableReference))
                {
                    Debug.Assert(
                        false,
                        "If allTables contains the descriptor, then it should be found or there's a bug.");
                }

                if (tableReference.Availability != DataExtensionAvailability.Available)
                {
                    throw new TableException($"The requested table is not available: {tableReference.Availability}.");
                }

                this.enabledTables.Add(descriptor);
            }
            else
            {
                var executor = this.executors.FirstOrDefault(
                    x => x.Context.ProcessingSource.AvailableTables.Contains(descriptor));
                if (executor == default)
                {
                    throw new ArgumentException(
                        "No data source found for the given table.",
                        paramName: nameof(descriptor));
                }
                else
                {
                    this.enabledTables.Add(descriptor);
                }
            }
        }

        /// <summary>
        ///     Attempts to enable the given cooker for processing when <see cref="Process"/>
        ///     is called.
        /// </summary>
        /// <param name="descriptor">
        ///     The table to enable.
        /// </param>
        /// <returns>
        ///     <c>true</c> if the table exists and can be enabled;
        ///     <c>false</c> otherwise. Note that <c>false</c> is
        ///     always returned when <see cref="IsProcessed"/> is <c>true</c>.
        /// </returns>
        /// <exception cref="ArgumentNullException">
        ///     <paramref name="descriptor"/> cannot be null.
        /// </exception>
        /// <exception cref="ObjectDisposedException">
        ///     This instance is disposed.
        /// </exception>
        public bool TryEnableTable(TableDescriptor descriptor)
        {
            this.ThrowIfDisposed();
            Guard.NotNull(descriptor, nameof(descriptor));

            if (this.IsProcessed)
            {
                return false;
            }

            if (!this.allTables.Contains(descriptor))
            {
                return false;
            }

            if (this.enabledTables.Contains(descriptor))
            {
                return true;
            }

            try
            {
                EnableTable(descriptor);
            }
            catch (Exception)
            {
                return false;
            }

            return true;
        }

        /// <summary>
        ///     Processes all of the files given to this instance using all
        ///     of the enabled cookers.
        /// </summary>
        /// <returns>
        ///     The results of processing.
        /// </returns>
        /// <exception cref="InstanceAlreadyProcessedException">
        ///   <see cref="Process"/> has already been called on this instance.
        /// </exception>
        /// <exception cref="EngineException">
        ///     An unexpected error occurred.
        /// </exception>
        /// <exception cref="ObjectDisposedException">
        ///     This instance is disposed.
        /// </exception>
        public RuntimeExecutionResults Process()
        {
            this.ThrowIfDisposed();
            this.ThrowIfProcessed();
            try
            {
                return this.ProcessCore();
            }
            catch (Exception e)
            {
                throw new EngineException("An unexpected error occurred.", e);
            }
        }

        /// <inheritdoc />
        public void Dispose()
        {
            this.Dispose(true);
            GC.SuppressFinalize(this);
        }

        /// <summary>
        ///     Disoses all resources held by this class.
        /// </summary>
        /// <param name="disposing">
        ///     <c>true</c> to dispose both managed and unmanaged
        ///     resources; <c>false</c> to dispose only unmanaged
        ///     resources.
        /// </param>
        protected virtual void Dispose(bool disposing)
        {
            if (this.isDisposed)
            {
                return;
            }

            if (disposing)
            {
                //
                // we diposes the original set only if we own the data sources.
                // this only occurs when the user uses one of the convenience
                // methods that creates a DataSource internally, e.g. Create(IDataSource).
                //

                this.internalDataSourceSet.SafeDispose();
            }

            this.workingDataSourceSet = null;
            this.internalDataSourceSet = null;
            this.applicationEnvironment = null;
            this.isDisposed = true;
        }

        /// <summary>
        ///     Throws an exception if this instance has been disposed.
        /// </summary>
        /// <exception cref="ObjectDisposedException">
        ///     This instance is disposed.
        /// </exception>
        protected void ThrowIfDisposed()
        {
            if (this.isDisposed)
            {
                throw new ObjectDisposedException(nameof(Engine));
            }
        }

        /// <summary>
        ///     Throws an exception if this instance has already processed.
        /// </summary>
        /// <exception cref="InstanceAlreadyProcessedException">
        ///     This instance has already processed.
        /// </exception>
        protected void ThrowIfProcessed()
        {
            if (this.IsProcessed)
            {
                throw new InstanceAlreadyProcessedException();
            }
        }

        /// <summary>
        ///     Creates a logger for the given type.
        /// </summary>
        /// <param name="type">
        ///     The <c>Type</c> for which the logger is created.
        /// </param>
        /// <returns>
        ///     An instance of <see cref="ILogger"/>.
        /// </returns>
        protected ILogger CreateLogger(Type type)
        {
            Debug.Assert(!this.isDisposed);
            this.ThrowIfDisposed();
            return loggerFactory?.Invoke(type) ?? Logger.Create(type);
        }

        private static Engine CreateCore(EngineCreateInfo createInfo, DataSourceSet internalDataSourceSet)
        {
            Debug.Assert(createInfo != null);

            var loggerFactory = createInfo.LoggerFactory ?? Logger.Create;

            var logger = loggerFactory(typeof(Engine));

            Engine instance = null;
            try
            {

                instance = new EngineImpl(createInfo, internalDataSourceSet);
                instance.logger = logger;
                instance.tableExtensionSelector = new TableExtensionSelector(createInfo.DataSources.Plugins.Extensions.Repository);

                string runtimeName = !string.IsNullOrWhiteSpace(createInfo.RuntimeName)
                    ? createInfo.RuntimeName
                    : "Microsoft.Performance.Toolkit.Engine";

                string applicationName = !string.IsNullOrWhiteSpace(createInfo.ApplicationName)
                    ? createInfo.ApplicationName
                    : string.Empty;

                instance.applicationEnvironment = new ApplicationEnvironment(
                    applicationName: applicationName,
                    runtimeName: runtimeName,
                    new RuntimeTableSynchronizer(),
                    new TableConfigurationsSerializer(),
                    instance.Extensions,
                    instance.Factory.CreateSourceSessionFactory(),
                    createInfo.IsInteractive
                        ? (IMessageBox)new InteractiveRuntimeMessageBox(instance.logger)
                        : (IMessageBox)new NonInteractiveMessageBox(instance.logger));

                foreach (var cds in instance.ProcessingSourceReferences)
                {
                    try
                    {
                        cds.Instance.SetApplicationEnvironment(instance.applicationEnvironment);
                        cds.Instance.SetLogger(instance.CreateLogger(cds.Instance.GetType()));
                    }
                    catch (Exception e)
                    {
                        logger.Error($"Failed to initialize processing source '{cds.Name}': {e}");
                    }
                }

                var allTables = new HashSet<TableDescriptor>();
                foreach (var tableId in createInfo.DataSources.Plugins.TablesById)
                {
                    allTables.Add(tableId.Value.TableDescriptor);
                    instance.tableGuidToDescriptor[tableId.Key] = tableId.Value.TableDescriptor;
                }

                foreach (var descriptor in createInfo.DataSources.Plugins.ProcessingSourceReferences.SelectMany(x => x.AvailableTables))
                {
                    allTables.Add(descriptor);
                    instance.tableGuidToDescriptor[descriptor.Guid] = descriptor;
                }

                instance.allTables.AddRange(allTables);

                var allDataSourceAssociations = GroupAllDataSourcesToProcessingSources(
                    instance.Plugins.ProcessingSourceReferences,
                    instance.DataSourcesToProcess.FreeDataSourcesToProcess,
                    instance.DataSourcesToProcess.DataSourcesToProcess);

                instance.executors = instance.CreateExecutors(allDataSourceAssociations);

                instance.IsProcessed = false;

                return instance;
            }
            catch (Exception)
            {
                instance.SafeDispose();
                throw;
            }
        }

        private bool CouldCookerHaveData(DataCookerPath dataCookerPath)
        {
            if (dataCookerPath.DataCookerType == DataCookerType.CompositeDataCooker)
            {
                //
                // Composite cookers are always enabled, so it doesn't make sense to
                // determine whether they might have data. Whether they might have data
                // is determined by which cookers they depend on having data. Ultimately,
                // if the source cookers that ultimately feed into the composite cooker
                // are enabled, then the composite could have data. Thus, this method
                // will only check if it is feasible that a source cooker could have data.
                // This is sufficient because if the source cooker cannot have have data,
                // then by definition any composite cookers that depend on it could not
                // have data, and when the source cooker is enabled, this method would
                // return false, thus there is no situation where a composite cooker
                // could have data but one of the required source cookers did not.
                //

                return true;
            }

            var found = this.Plugins.Extensions.TryGetDataCookerReference(dataCookerPath, out var cooker);
            Debug.Assert(found);
            Debug.Assert(cooker != null);

            var sourceParsers = this.executors.Select(x => (x, x.Processor))
                .Where(x => x.Processor is ICustomDataProcessorWithSourceParser)
                .Select(x => (x.x, (ICustomDataProcessorWithSourceParser)x.Processor))
                .Where(x => x.Item2.SourceParserId == dataCookerPath.SourceParserId)
                .ToList();

            return sourceParsers.Count > 0;
        }

        private RuntimeExecutionResults ProcessCore()
        {
            this.IsProcessed = true;

            var extendedTables = new HashSet<ITableExtensionReference>();
            var processorTables = new Dictionary<TableDescriptor, ICustomDataProcessor>();

            foreach (var table in this.enabledTables)
            {
                if (this.Extensions.TablesById.TryGetValue(table.Guid, out ITableExtensionReference reference))
                {
                    extendedTables.Add(reference);
                }
                else
                {
                    var executor = this.executors.Single(
                        x => x.Context.ProcessingSource.AvailableTables.Contains(table));
                    executor.Processor.EnableTable(table);
                    processorTables.Add(table, executor.Processor);
                }
            }

            var processors = this.Extensions.EnableDataCookers(
                this.executors.Select(
                    x => x.Processor as ICustomDataProcessorWithSourceParser).Where(x => !(x is null)),
                new HashSet<DataCookerPath>(this.enabledCookers));

            if (extendedTables.Any())
            {
                var processorForTable = this.Extensions.EnableSourceDataCookersForTables(
                this.executors.Select(
                    x => x.Processor as ICustomDataProcessorWithSourceParser).Where(x => !(x is null)),
                extendedTables);

                processors.UnionWith(processorForTable);
            }

            var executionResults = new List<ExecutionResult>(this.executors.Count);
            var errors = new List<ProcessingError>(this.executors.Count);
            foreach (var executor in this.executors)
            {
                try
                {
                    var executionResult = executor.ExecuteAsync(CancellationToken.None)
                        .ConfigureAwait(false)
                        .GetAwaiter()
                        .GetResult();
                    executionResults.Add(executionResult);
                    if (executionResult.ProcessorFault != null)
                    {
                        errors.Add(new ProcessingError(executionResult));
                    }
                }
                catch (Exception e)
                {
                    //
                    // todo: better error message
                    //

                    errors.Add(
                        new ProcessingError(
                            executor.Context.ProcessingSource.Guid,
                            executor.Processor,
                            executor.Context.DataSources,
                            e));

                    this.logger.Error($"Failed to process: {e}");
                }
            }

            var retrieval = this.Factory.CreateCrossParserSourceDataCookerRetrieval(processors);
            var retrievalFactory = new DataExtensionRetrievalFactory(retrieval, this.Extensions);

            var results = new RuntimeExecutionResults(
                retrieval,
                retrievalFactory,
                this.Extensions,
                processorTables,
<<<<<<< HEAD
                errors);
=======
                this.enabledTables);
>>>>>>> b618a6fd

            return results;
        }

        private List<ProcessingSourceExecutor> CreateExecutors(
            Dictionary<ProcessingSourceReference, List<List<IDataSource>>> allDataSourceAssociations)
        {
            var executors = new List<ProcessingSourceExecutor>();
            foreach (var kvp in allDataSourceAssociations)
            {
                try
                {
                    var cds = kvp.Key;
                    var dataSourceLists = kvp.Value;

                    foreach (var dataSources in dataSourceLists)
                    {
                        var executionContext = new SDK.Runtime.ExecutionContext(
                            new DataProcessorProgress(),
                            x => ConsoleLogger.Create(x.GetType()),
                            cds,
                            dataSources,
                            cds.Instance.DataTables.Concat(cds.Instance.MetadataTables),
                            new RuntimeProcessorEnvironment(this.Extensions, this.CreateLogger),
                            ProcessorOptions.Default);

                        var executor = new ProcessingSourceExecutor();
                        executor.InitializeCustomDataProcessor(executionContext);

                        executors.Add(executor);
                    }
                }
                catch (Exception e)
                {
                    this.logger.Error($"Failed to initialize data processor in '{kvp.Key.Name}': {e}");
                }
            }

            return executors;
        }

        private static Dictionary<ProcessingSourceReference, List<List<IDataSource>>> GroupAllDataSourcesToProcessingSources(
            IEnumerable<ProcessingSourceReference> processingSources,
            IEnumerable<IDataSource> freeDataSourcesToProcess,
            IReadOnlyDictionary<ProcessingSourceReference, IReadOnlyList<IReadOnlyList<IDataSource>>> dataSourcesToProcess)
        {
            var allDataSourceAssociations = new Dictionary<ProcessingSourceReference, List<List<IDataSource>>>();

            var freeDataSourceAssociations = DataSourceResolver.Assign(freeDataSourcesToProcess, processingSources);

            foreach (var kvp in dataSourcesToProcess)
            {
                var cds = kvp.Key;
                var dataSourceLists = kvp.Value;

                if (!allDataSourceAssociations.TryGetValue(cds, out List<List<IDataSource>> existingDataSourceLists))
                {
                    existingDataSourceLists = new List<List<IDataSource>>();
                    allDataSourceAssociations[cds] = existingDataSourceLists;
                }

                foreach (var list in dataSourceLists)
                {
                    existingDataSourceLists.Add(list.ToList());
                }
            }

            foreach (var kvp in freeDataSourceAssociations)
            {
                if (!allDataSourceAssociations.TryGetValue(kvp.Key, out List<List<IDataSource>> existingDataSourceLists))
                {
                    existingDataSourceLists = new List<List<IDataSource>>();
                    allDataSourceAssociations[kvp.Key] = existingDataSourceLists;
                }

                foreach (var file in kvp.Value)
                {
                    existingDataSourceLists.Add(new List<IDataSource> { file, });
                }
            }

            foreach (var kvp in allDataSourceAssociations.ToArray())
            {
                if (kvp.Value.Count == 0)
                {
                    allDataSourceAssociations.Remove(kvp.Key);
                }
            }

            return allDataSourceAssociations;
        }

        private bool TypeIs(Type first, Type second)
        {
            Debug.Assert(first != null);
            Debug.Assert(second != null);

            if (this.ArePluginsIsolated)
            {
                return first.GUID == second.GUID &&
                       first.AssemblyQualifiedName == second.AssemblyQualifiedName;
            }
            else
            {
                return first.Is(second);
            }
        }

        private sealed class EngineImpl
            : Engine
        {
            internal EngineImpl(EngineCreateInfo createInfo, DataSourceSet internalDataSourceSet)
                : base(createInfo, internalDataSourceSet)
            {
            }
        }

        private sealed class RuntimeProcessorEnvironment
            : IProcessorEnvironment
        {
            private readonly IDataExtensionRepository repository;
            private readonly Func<Type, ILogger> loggerFactory;
            private readonly object loggerLock = new object();

            private ILogger logger;
            private Type processorType;

            public RuntimeProcessorEnvironment(
                IDataExtensionRepository repository,
                Func<Type, ILogger> loggerFactory)
            {
                Debug.Assert(repository != null);
                Debug.Assert(loggerFactory != null);

                this.repository = repository;
                this.loggerFactory = loggerFactory;
            }

            public IDataProcessorExtensibilitySupport CreateDataProcessorExtensibilitySupport(
                ICustomDataProcessorWithSourceParser processor)
            {
                return new CustomDataProcessorExtensibilitySupport(processor, this.repository);
            }

            public ILogger CreateLogger(Type processorType)
            {
                Guard.NotNull(processorType, nameof(processorType));

                lock (this.loggerLock)
                {
                    if (logger != null)
                    {
                        if (this.processorType != processorType)
                        {
                            throw new ArgumentException(
                                $"{nameof(CreateLogger)} cannot be called with multiple types in a single instance.",
                                nameof(processorType));
                        }

                        return this.logger;
                    }

                    this.processorType = processorType;
                    this.logger = this.loggerFactory(processorType);
                    return this.logger;
                }
            }

            public IDynamicTableBuilder RequestDynamicTableBuilder(
                TableDescriptor descriptor)
            {
                return null;
            }
        }

        private sealed class RuntimeTableSynchronizer
            : ITableDataSynchronization
        {
            public void SubmitColumnChangeRequest(
                IEnumerable<Guid> columns,
                Action onReadyForChange,
                Action onChangeComplete,
                bool requestInitialFilterReevaluation = false)
            {
                onReadyForChange?.Invoke();
                onChangeComplete?.Invoke();
            }

            public void SubmitColumnChangeRequest(
                Func<IProjectionDescription, bool> predicate,
                Action onReadyForChange,
                Action onChangeComplete,
                bool requestInitialFilterReevaluation = false)
            {
                onReadyForChange?.Invoke();
                onChangeComplete?.Invoke();
            }
        }

        private abstract class RuntimeMessageBox
            : IMessageBox
        {
            internal RuntimeMessageBox(
                ILogger logger)
            {
                this.Logger = logger;
            }

            protected ILogger Logger { get; }

            public void Show(
                MessageBoxIcon icon,
                IFormatProvider formatProvider,
                string format,
                params object[] args)
            {
                var message = FormatMessage(icon, formatProvider, format, args);
                this.Logger.Error(message);
            }

            public abstract ButtonResult Show(
                MessageBoxIcon icon, 
                IFormatProvider formatProvider,
                Buttons buttons, 
                string caption,
                string format,
                params object[] args);

            protected static string FormatMessage(
                MessageBoxIcon icon,
                IFormatProvider formatProvider,
                string format,
                params object[] args)
            {
                var message = string.Format(formatProvider, format, args);
                return string.Concat("[", icon.ToString("G"), "]: ", message);
            }
        }

        private sealed class NonInteractiveMessageBox
            : RuntimeMessageBox
        {
            internal NonInteractiveMessageBox(ILogger logger)
                : base(logger)
            {
            }

            public override ButtonResult Show(
                MessageBoxIcon icon,
                IFormatProvider formatProvider,
                Buttons buttons,
                string caption,
                string format,
                params object[] args)
            {
                throw new InvalidOperationException("This engine was created with IsInteractive set to false. User interaction with plugins is no allowed in this mode.");
            }
        }

        private sealed class InteractiveRuntimeMessageBox
           : RuntimeMessageBox
        {
            internal InteractiveRuntimeMessageBox(ILogger logger)
                : base(logger)
            {
            }

            public override ButtonResult Show(
                MessageBoxIcon icon,
                IFormatProvider formatProvider,
                Buttons buttons,
                string caption,
                string format,
                params object[] args)
            {
                var message = FormatMessage(icon, formatProvider, format, args);
                switch (icon)
                {
                    case MessageBoxIcon.Error:
                        this.Logger.Error("{0}", message);
                        break;

                    case MessageBoxIcon.Information:
                        this.Logger.Info("{0}", message);
                        break;

                    case MessageBoxIcon.Warning:
                        this.Logger.Warn("{0}", message);
                        break;

                    default:
                        this.Logger.Info(message);
                        break;
                }

                return GetUserInput(buttons);
            }

            private static ButtonResult GetUserInput(Buttons buttons)
            {
                switch (buttons)
                {
                    case Buttons.OK:
                        {
                            Console.Out.WriteLine("Press [Enter] to Continue.");
                            Console.In.ReadLine();
                            return ButtonResult.OK;
                        }

                    case Buttons.OKCancel:
                        {
                            var c = GetCharFromUser(
                                "O(kay) / C(ancel) ? ",
                                'O', 'o', 'C', 'c');
                            switch (c)
                            {
                                case 'O':
                                case 'o':
                                    return ButtonResult.OK;

                                case 'C':
                                case 'c':
                                    return ButtonResult.Cancel;

                                default:
                                    Debug.Assert(false);
                                    throw new InvalidOperationException();
                            }
                        }

                    case Buttons.YesNo:
                        {
                            var c = GetCharFromUser(
                                "Y(es) / N(o) ? ",
                                'Y', 'y', 'N', 'n');
                            switch (c)
                            {
                                case 'Y':
                                case 'y':
                                    return ButtonResult.Yes;

                                case 'N':
                                case 'n':
                                    return ButtonResult.No;

                                default:
                                    Debug.Assert(false);
                                    throw new InvalidOperationException();
                            }
                        }

                    case Buttons.YesNoCancel:
                        {
                            var c = GetCharFromUser(
                               "Y(es) / N(o) / C(ancel) ? ",
                               'Y', 'y', 'N', 'n', 'C', 'c');
                            switch (c)
                            {
                                case 'Y':
                                case 'y':
                                    return ButtonResult.Yes;

                                case 'N':
                                case 'n':
                                    return ButtonResult.No;

                                case 'C':
                                case 'c':
                                    return ButtonResult.Cancel;

                                default:
                                    Debug.Assert(false);
                                    throw new InvalidOperationException();
                            }
                        }

                    default:
                        {
                            throw new InvalidEnumArgumentException(
                                nameof(buttons),
                                (int)buttons,
                                typeof(Buttons));
                        }
                }
            }

            private static char GetCharFromUser(
                string prompt,
                params char[] valid)
            {

                char c = '\0';
                do
                {
                    Console.Out.Write(prompt);

                    var line = Console.In.ReadLine();
                    if (line.Length > 0)
                    {
                        c = line[0];
                    }
                } while (!valid.Contains(c));

                return c;
            }
        }
    }
}<|MERGE_RESOLUTION|>--- conflicted
+++ resolved
@@ -889,11 +889,8 @@
                 retrievalFactory,
                 this.Extensions,
                 processorTables,
-<<<<<<< HEAD
+                this.enabledTables,
                 errors);
-=======
-                this.enabledTables);
->>>>>>> b618a6fd
 
             return results;
         }
