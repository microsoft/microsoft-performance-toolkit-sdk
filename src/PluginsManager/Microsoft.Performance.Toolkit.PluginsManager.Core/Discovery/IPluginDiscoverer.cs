﻿// Copyright (c) Microsoft Corporation.
// Licensed under the MIT License.

using System.Collections.Generic;
using System.Threading;
using System.Threading.Tasks;
using Microsoft.Performance.Toolkit.PluginsManager.Core.Packaging.Metadata;

namespace Microsoft.Performance.Toolkit.PluginsManager.Core.Discovery
{
    /// <summary>
    ///    A discoverer that is capable of discovering <see cref="AvailablePluginInfo"/>.
    /// </summary>
    public interface IPluginDiscoverer
    {
        /// <summary>
        ///     Discovers the latest version of all plugins.
        /// </summary>
        /// <param name="cancellationToken">
        ///     Signals that the caller wishes to cancel the operation.
        /// </param>
        /// <returns>
        ///     The <see cref="AvailablePluginInfo"/> of all discovered plugin grouped by plugin identifiers.
        /// </returns>
<<<<<<< HEAD
        /// TODO: #243 Add search
        Task<IReadOnlyCollection<AvailablePlugin>> DiscoverPluginsLatestAsync(CancellationToken cancellationToken);
=======
        /// TODO: Add search
        Task<IReadOnlyDictionary<string, AvailablePluginInfo>> DiscoverPluginsLatestAsync(CancellationToken cancellationToken);
>>>>>>> 73705a5b

        /// <summary>
        ///     Discovers all versions of the given plugin.
        /// <param name="pluginIdentity">
        ///     The target plugin to look up for.    
        /// </param>
        /// <param name="cancellationToken">
        ///     Signals that the caller wishes to cancel the operation.
        /// </param>
        /// <returns>
        ///     The <see cref="AvailablePluginInfo"/> of all versions of the given plugin.
        /// </returns>
        Task<IReadOnlyCollection<AvailablePluginInfo>> DiscoverAllVersionsOfPlugin(
            PluginIdentity pluginIdentity,
            CancellationToken cancellationToken);

        /// <summary>
        ///     Returns the metadata of a given plugin. 
        /// </summary>
        /// <param name="pluginIdentity">
        ///     The identity of the requested plugin.
        /// </param>
        /// <param name="cancellationToken">
        ///     Signals that the caller wishes to cancel the operation.
        /// </param>
        /// <returns>
        ///     The metadata of the given plugin.
        /// </returns>
        Task<PluginMetadata> GetPluginMetadataAsync(
            PluginIdentity pluginIdentity,
            CancellationToken cancellationToken);
    }
}<|MERGE_RESOLUTION|>--- conflicted
+++ resolved
@@ -22,13 +22,8 @@
         /// <returns>
         ///     The <see cref="AvailablePluginInfo"/> of all discovered plugin grouped by plugin identifiers.
         /// </returns>
-<<<<<<< HEAD
-        /// TODO: #243 Add search
-        Task<IReadOnlyCollection<AvailablePlugin>> DiscoverPluginsLatestAsync(CancellationToken cancellationToken);
-=======
-        /// TODO: Add search
+        /// TODO: 243 Add search
         Task<IReadOnlyDictionary<string, AvailablePluginInfo>> DiscoverPluginsLatestAsync(CancellationToken cancellationToken);
->>>>>>> 73705a5b
 
         /// <summary>
         ///     Discovers all versions of the given plugin.
