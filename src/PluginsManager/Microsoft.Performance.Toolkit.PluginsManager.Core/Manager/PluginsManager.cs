﻿// Copyright (c) Microsoft Corporation.
// Licensed under the MIT License.

using System;
using System.Collections.Generic;
<<<<<<< HEAD
using System.Diagnostics;
using System.IO;
=======
>>>>>>> 73705a5b
using System.Linq;
using System.Threading;
using System.Threading.Tasks;
using Microsoft.Performance.SDK;
using Microsoft.Performance.Toolkit.PluginsManager.Core.Concurrency;
using Microsoft.Performance.Toolkit.PluginsManager.Core.Discovery;
using Microsoft.Performance.Toolkit.PluginsManager.Core.Extensibility;
using Microsoft.Performance.Toolkit.PluginsManager.Core.Installation;
using Microsoft.Performance.Toolkit.PluginsManager.Core.Packaging;
using Microsoft.Performance.Toolkit.PluginsManager.Core.Packaging.Metadata;
using Microsoft.Performance.Toolkit.PluginsManager.Core.Registry;
using Microsoft.Performance.Toolkit.PluginsManager.Core.Transport;

namespace Microsoft.Performance.Toolkit.PluginsManager.Core.Manager
{
    /// <inheritdoc />
    public sealed class PluginsManager : IPluginsManager
    {
        private readonly IPluginManagerResourceLoader resourceLoader;

        private readonly IPluginManagerResourceRepository<IPluginDiscovererProvider> discovererProviderRepository;
        private readonly IPluginManagerResourceRepository<IPluginFetcher> pluginFetcherRepository;

        private readonly DiscoverersManager discoverersManager;

        private readonly PluginInstaller pluginInstaller;
        private readonly PluginRegistry pluginRegistry;

        private readonly string installationDir;

        /// <summary>
        ///     Initializes a plugin manager instance.
        /// </summary>
        /// <param name="discovererProviderRepo">
        ///     A repository of discoverer providers.
        /// </param>
        /// <param name="fetcherRepo">
        ///     A repository of plugin fetchers.
        /// </param>
        /// <param name="resourceLoader">
        ///     A loader that can load additional <see cref="IPluginManagerResource"/>s at run time.
        /// </param>
        public PluginsManager(
<<<<<<< HEAD
            IEnumerable<IPluginDiscovererProvider> discovererProviders,
            IEnumerable<IPluginFetcher> pluginFetchers,
            IPluginManagerResourceLoader resourceLoader,
            PluginRegistry pluginRegistry,
            string installationDir)
=======
            IPluginManagerResourceRepository<IPluginDiscovererProvider> discovererProviderRepo,
            IPluginManagerResourceRepository<IPluginFetcher> fetcherRepo,
            IPluginManagerResourceLoader resourceLoader)
>>>>>>> 73705a5b
        {
            this.resourceLoader = resourceLoader;

            this.discovererProviderRepository = discovererProviderRepo;

            this.discoverersManager = new DiscoverersManager(
                this.discovererProviderRepository,
                new DiscoverersFactory());


            this.pluginFetcherRepository = fetcherRepo;

            this.resourceLoader.Subscribe(this.discovererProviderRepository);
            this.resourceLoader.Subscribe(this.pluginFetcherRepository);

            this.pluginRegistry = pluginRegistry;
            this.pluginInstaller = new PluginInstaller(pluginRegistry);
            this.installationDir = installationDir;
        }

        /// <inheritdoc />
        public IEnumerable<PluginSource> PluginSources
        {
            get
            {
                return this.discoverersManager.PluginSources;
            }
        }

        /// <inheritdoc />
        public void ClearPluginSources()
        {
            this.discoverersManager.ClearPluginSources();
        }

        /// <inheritdoc />
        public void AddPluginSources(IEnumerable<PluginSource> sources)
        {
            this.discoverersManager.AddPluginSources(sources);
        }

        /// <inheritdoc />
        public void LoadAdditionalPluginResources(string directory)
        {
            this.resourceLoader.TryLoad(directory);
        }

        /// <inheritdoc />
        public async Task<IReadOnlyCollection<AvailablePlugin>> GetAvailablePluginsLatestAsync(
            CancellationToken cancellationToken)
        {
            var tasks = Task.WhenAll(this.PluginSources.Select(s => GetAvailablePluginsLatestFromSourceAsync(s, cancellationToken)));
            try
            {
                await tasks;
            }
            catch
            {
                throw tasks.Exception;
            }

            // The below code combines plugins discovered from all plugin sources.
            // For each discovered plugin, the latest version across all sources will be returned.
            // For now, we assume:
            //      1. Duplicates (plugins with same id and version) maybe be discovered from different sources.
            //      2. In the case when duplicated "lastest" are discovered, only one of the duplicates will be returned.
            var results = new Dictionary<string, AvailablePlugin>();
            foreach (IReadOnlyCollection<AvailablePlugin> taskResult in tasks.Result)
            {
                IEnumerable<KeyValuePair<string, AvailablePlugin>> kvps = taskResult
                    .Select(p => new KeyValuePair<string, AvailablePlugin>(p.AvailablePluginInfo.Identity.Id, p));

                results.Union(kvps)
                       .GroupBy(g => g.Key)
                       .ToDictionary(g => g.Key, g => g.Select(kvp => kvp.Value)
                                                       .OrderByDescending(x => x.AvailablePluginInfo.Identity.Version)
                                                       .ThenBy(x => x.AvailablePluginInfo.PluginSource.Uri)
                                                       .First());
            }

            return results.Values;
        }

        /// <inheritdoc />
        public async Task<IReadOnlyCollection<AvailablePlugin>> GetAvailablePluginsLatestFromSourceAsync(
            PluginSource source,
            CancellationToken cancellationToken)
        {
            Guard.NotNull(source, nameof(source));

            if (!this.PluginSources.Contains(source))
            {
                throw new InvalidOperationException("Plugin source needs to be added to the manager before being performed discovery on.");
            }

            IPluginDiscoverer[] discoverers = this.discoverersManager.GetDiscoverersFromSource(source).ToArray();

            var tasks = Task.WhenAll(discoverers.Select(d => d.DiscoverPluginsLatestAsync(cancellationToken)));
            try
            {
                await tasks;
            }
            catch
            {
                throw tasks.Exception;
            }

            // The below code combines plugins discovered from the same plugin source but by different discoverers.
            // If more than one available plugin with the same identity are discovered, the first of them will be returned.
            var results = new Dictionary<string, AvailablePlugin>();
            for (int i = 0; i < tasks.Result.Length; i++)
            {
                IPluginDiscoverer discoverer = discoverers[i];

                foreach (KeyValuePair<string, AvailablePluginInfo> kvp in tasks.Result[i])
                {
                    string id = kvp.Key;
                    AvailablePluginInfo pluginInfo = kvp.Value;

                    if (!results.TryGetValue(id, out AvailablePlugin availablePlugin) ||
                        availablePlugin.AvailablePluginInfo.Identity.Version < pluginInfo.Identity.Version)
                    {

                        IPluginFetcher fetcher = await GetPluginFetcher(pluginInfo);
                        var newPlugin = new AvailablePlugin(pluginInfo, discoverer, fetcher);
                        results[id] = newPlugin;
                    }
                    else if (availablePlugin.AvailablePluginInfo.Identity.Equals(pluginInfo.Identity))
                    {
                        // TODO: Log a warning for discovering duplicates.
                    }
                }
            }

            return results.Values;
        }

        /// <inheritdoc />
        public async Task<IReadOnlyCollection<AvailablePlugin>> GetAllVersionsOfPluginAsync(
            PluginIdentity pluginIdentity,
            CancellationToken cancellationToken)
        {
            var tasks = Task.WhenAll(this.PluginSources.Select(s => GetAllVersionsOfPluginFromSourceAsync(s, pluginIdentity, cancellationToken)));
            try
            {
                await tasks;
            }
            catch
            {
                throw tasks.Exception;
            }

            // The below code combines versions of plugin discovered from all plugin sources.
            // For now, we assume:
            //      1. Duplicates (same version) maybe discovered from different sources.
            //      2. In the case when duplicated versions are discovered, only one of them will be returned.
            var results = tasks.Result.SelectMany(x => x)
                                .GroupBy(x => x.AvailablePluginInfo.Identity)
                                .ToDictionary(g => g.Key, g => g.OrderBy(x => x.AvailablePluginInfo.PluginSource.Uri)
                                                                .First());

            return results.Values;
        }

        /// <inheritdoc />
        public async Task<IReadOnlyCollection<AvailablePlugin>> GetAllVersionsOfPluginFromSourceAsync(
            PluginSource source,
            PluginIdentity pluginIdentity,
            CancellationToken cancellationToken)
        {
            IPluginDiscoverer[] discoverers = this.discoverersManager.GetDiscoverersFromSource(source).ToArray();
            var tasks = Task.WhenAll(discoverers.Select(d => d.DiscoverAllVersionsOfPlugin(pluginIdentity, cancellationToken)));

            try
            {
                await tasks;
            }
            catch
            {
                throw tasks.Exception;
            }

            // The below code combines plugins discovered from the same plugin source but by different discoverers.
            // If more than one available plugin with the same identity are discovered, the first of them will be returned.
            var results = new Dictionary<PluginIdentity, AvailablePlugin>();
            for (int i = 0; i < discoverers.Length; i++)
            {
                IPluginDiscoverer discoverer = discoverers[i];
                foreach (AvailablePluginInfo pluginInfo in tasks.Result[i])
                {
                    if (results.ContainsKey(pluginInfo.Identity))
                    {
                        // TODO: Log a warning for discovering duplicates.
                        continue;
                    }

                    IPluginFetcher fetcher = await GetPluginFetcher(pluginInfo);
                    var availablePlugin = new AvailablePlugin(pluginInfo, discoverer, fetcher);
                    results[pluginInfo.Identity] = availablePlugin;
                }
            }

            return results.Values;
        }

<<<<<<< HEAD
        /// <inheritdoc />
        public Task<IReadOnlyCollection<InstalledPlugin>> GetInstalledPlugins(CancellationToken cancellationToken)
        {
            return this.pluginInstaller.GetAllInstalledPluginsAsync(cancellationToken);
        }

        /// <inheritdoc />
        public Task<bool> IsPluginInstalled(string pluginId, CancellationToken cancellationToken)
        {
            return this.pluginInstaller.IsInstalledAsync(pluginId, cancellationToken);
        }

        /// <inheritdoc />
        public async Task<bool> InstallAvailablePluginAsync(
            AvailablePlugin availablePlugin,
            CancellationToken cancellationToken,
            IProgress<int> progress)
        {
            Guard.NotNull(availablePlugin, nameof(availablePlugin));

            if (await this.pluginInstaller.IsInstalledAsync(availablePlugin.Identity.Id, cancellationToken))
            {
                throw new InvalidOperationException($"A version of plugin {availablePlugin.Identity.Id} is already installed.");
            }

            IPluginFetcher pluginFetcher = await GetPluginFetcher(availablePlugin);
            
            using (Stream stream = await pluginFetcher.GetPluginStreamAsync(availablePlugin, cancellationToken, progress))
            using (var pluginPackage = new PluginPackage(stream))
            {
                return await this.pluginInstaller.InstallPluginAsync(
                    pluginPackage,
                    this.installationDir,
                    availablePlugin.PluginPackageUri,
                    cancellationToken,
                    progress);
            }
        }

        /// <inheritdoc />
        public async Task<bool> InstallLocalPluginAsync(
            string pluginPackagePath,
            bool overwriteInstalled,
            CancellationToken cancellationToken,
            IProgress<int> progress)
        {
            Guard.NotNull(pluginPackagePath, nameof(pluginPackagePath));

            string packageFullPath = Path.GetFullPath(pluginPackagePath);

            using (var pluginPackage = new PluginPackage(pluginPackagePath))
            {
                if (!overwriteInstalled && await IsPluginInstalled(pluginPackage.Id, cancellationToken))
                {
                    return false;
                }

                await this.pluginInstaller.InstallPluginAsync(
                    pluginPackage,
                    this.installationDir,
                    new Uri(packageFullPath),
                    cancellationToken,
                    progress);
            }

            return true;
        }

        /// <inheritdoc />
        public async Task<bool> UninstallPluginAsync(
            InstalledPlugin installedPlugin,
            CancellationToken cancellationToken,
            IProgress<int> progress)
        {
            Guard.NotNull(installedPlugin, nameof(installedPlugin));

            return await this.pluginInstaller.UninstallPluginAsync(installedPlugin, cancellationToken, progress);
        }

        /// <inheritdoc />
        public async Task<bool> UpdatePluginAsync(
            InstalledPlugin installedPlugin,
            AvailablePlugin targetPlugin,
            CancellationToken cancellationToken,
            IProgress<int> progress)
        {
            Guard.NotNull(installedPlugin, nameof(installedPlugin));
            Guard.NotNull(targetPlugin, nameof(targetPlugin));

            if (installedPlugin.Id != targetPlugin.Identity.Id || installedPlugin.Version == targetPlugin.Identity.Version)
            {
                throw new ArgumentException("Target plugin must have a same id but different version.");
            }

            IPluginFetcher pluginFetcher = await GetPluginFetcher(targetPlugin);

            using (Stream stream = await pluginFetcher.GetPluginStreamAsync(targetPlugin, cancellationToken, progress))
            using (var pluginPackage = new PluginPackage(stream))
            {
                return await this.pluginInstaller.UpdatePluginAsync(
                    installedPlugin,
                    pluginPackage,
                    targetPlugin.PluginSource.Uri,
                    cancellationToken,
                    progress);
            }
        }

        /// <inheritdoc />
        public async Task<PluginMetadata> GetInstalledPluginMetadataAsync(InstalledPlugin installedPlugin, CancellationToken cancellationToken)
        {
            if (!await this.pluginInstaller.VerifyInstalledAsync(installedPlugin, cancellationToken))
            {
                throw new InvalidOperationException($"Plugin {installedPlugin.DisplayName} is no longer installed");
            }

            string metaDataFileName = Path.Combine(installedPlugin.InstallPath, PluginPackage.PluginMetadataFileName);
            using (var stream = new FileStream(metaDataFileName, FileMode.Open, FileAccess.Read, FileShare.Read))
            {
                if (!PluginMetadata.TryParse(stream, out PluginMetadata metadata))
                {
                    throw new InvalidDataException($"Failed to read metadata from {metaDataFileName}");              
                }

                return metadata;
            }
        }

        /// <inheritdoc />
        public async Task CleanupObsoletePlugins(CancellationToken cancellationToken)
        {
            if (!Directory.Exists(this.installationDir))
            {
                return;
            }

            using (this.pluginRegistry.UseLock(cancellationToken))
            {
                List<InstalledPlugin> installedPlugins = await this.pluginRegistry.GetInstalledPlugins();
                IEnumerable<string> registeredInstallDirs = installedPlugins.Select(p => Path.GetFullPath(p.InstallPath));
                var toRemove = new List<string>();
                foreach (DirectoryInfo dir in new DirectoryInfo(this.installationDir).GetDirectories())
                {
                    if (!registeredInstallDirs.Any(d => d.Equals(Path.GetFullPath(dir.FullName), StringComparison.OrdinalIgnoreCase)))
                    {
                        dir.Delete();
                    }
                }
            }
        }

        private async Task<IPluginFetcher> GetPluginFetcher(AvailablePlugin availablePlugin)
        {
=======
        private async Task<IPluginFetcher> GetPluginFetcher(AvailablePluginInfo availablePlugin)
        {
>>>>>>> 73705a5b
            foreach (IPluginFetcher fetcher in this.pluginFetcherRepository.PluginResources)
            {
                if (fetcher.TryGetGuid() == availablePlugin.FetcherResourceId && await fetcher.IsSupportedAsync(availablePlugin))
                {
                    return fetcher;
                }
            }

            throw new InvalidOperationException("No supported fetcher found");
        }
    }
}
<|MERGE_RESOLUTION|>--- conflicted
+++ resolved
@@ -3,11 +3,8 @@
 
 using System;
 using System.Collections.Generic;
-<<<<<<< HEAD
 using System.Diagnostics;
 using System.IO;
-=======
->>>>>>> 73705a5b
 using System.Linq;
 using System.Threading;
 using System.Threading.Tasks;
@@ -51,17 +48,11 @@
         ///     A loader that can load additional <see cref="IPluginManagerResource"/>s at run time.
         /// </param>
         public PluginsManager(
-<<<<<<< HEAD
-            IEnumerable<IPluginDiscovererProvider> discovererProviders,
-            IEnumerable<IPluginFetcher> pluginFetchers,
-            IPluginManagerResourceLoader resourceLoader,
-            PluginRegistry pluginRegistry,
-            string installationDir)
-=======
             IPluginManagerResourceRepository<IPluginDiscovererProvider> discovererProviderRepo,
             IPluginManagerResourceRepository<IPluginFetcher> fetcherRepo,
-            IPluginManagerResourceLoader resourceLoader)
->>>>>>> 73705a5b
+            IPluginManagerResourceLoader resourceLoader,
+             PluginRegistry pluginRegistry,
+            string installationDir)
         {
             this.resourceLoader = resourceLoader;
 
@@ -267,7 +258,6 @@
             return results.Values;
         }
 
-<<<<<<< HEAD
         /// <inheritdoc />
         public Task<IReadOnlyCollection<InstalledPlugin>> GetInstalledPlugins(CancellationToken cancellationToken)
         {
@@ -419,12 +409,8 @@
             }
         }
 
-        private async Task<IPluginFetcher> GetPluginFetcher(AvailablePlugin availablePlugin)
-        {
-=======
         private async Task<IPluginFetcher> GetPluginFetcher(AvailablePluginInfo availablePlugin)
         {
->>>>>>> 73705a5b
             foreach (IPluginFetcher fetcher in this.pluginFetcherRepository.PluginResources)
             {
                 if (fetcher.TryGetGuid() == availablePlugin.FetcherResourceId && await fetcher.IsSupportedAsync(availablePlugin))
@@ -436,4 +422,4 @@
             throw new InvalidOperationException("No supported fetcher found");
         }
     }
-}
+}