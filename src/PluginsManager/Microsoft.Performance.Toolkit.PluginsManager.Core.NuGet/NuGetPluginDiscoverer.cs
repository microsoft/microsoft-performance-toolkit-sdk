﻿// Copyright (c) Microsoft Corporation.
// Licensed under the MIT License.

using System;
using System.Collections.Generic;
using System.Linq;
using System.Threading;
using System.Threading.Tasks;
using Microsoft.Performance.Toolkit.PluginsManager.Core.Credential;
using Microsoft.Performance.Toolkit.PluginsManager.Core.Discovery;
using Microsoft.Performance.Toolkit.PluginsManager.Core.Packaging.Metadata;
using NuGet.Common;
using NuGet.Configuration;
using NuGet.Protocol;
using NuGet.Protocol.Core.Types;
using NuGet.Versioning;
using ILogger = NuGet.Common.ILogger;
using IPluginDiscoverer = Microsoft.Performance.Toolkit.PluginsManager.Core.Discovery.IPluginDiscoverer;

namespace Microsoft.Performance.Toolkit.PluginsManager.Core.NuGet
{
    public sealed class NuGetPluginDiscoverer : IPluginDiscoverer
    {
        private readonly PluginSource pluginSource;
        private readonly PackageSource packageSource;
        private readonly SourceRepository repository;
        private readonly ILogger logger;
        private readonly Lazy<ICredentialProvider> credentialProvider;

        public static readonly Guid FetcherResourceId = Guid.Parse(PluginManagerConstants.NuGetFetcherId);
        public static readonly int PageCount = 20;

        public NuGetPluginDiscoverer(
            PluginSource pluginSource,
            Lazy<ICredentialProvider> credentialProvider)
        {
            this.pluginSource = pluginSource;
            this.packageSource = new PackageSource(pluginSource.Uri.ToString());
            this.logger = NullLogger.Instance;
            this.repository = Repository.Factory.GetCoreV3(this.packageSource.Source);
            this.credentialProvider = credentialProvider;
        }

        public async Task<IReadOnlyCollection<AvailablePluginInfo>> DiscoverAllVersionsOfPlugin(
            PluginIdentity pluginIdentity,
            CancellationToken cancellationToken)
        {
            PackageMetadataResource metadataResource = await this.repository.GetResourceAsync<PackageMetadataResource>(cancellationToken);

            var result = new List<AvailablePluginInfo>();

            using (var sourceCacheContext = new SourceCacheContext())
            {
                IEnumerable<IPackageSearchMetadata> versions = await metadataResource?.GetMetadataAsync(
                    pluginIdentity.Id,
                    false,
                    false,
                    sourceCacheContext,
                    this.logger,
                    cancellationToken
                );

                versions = versions.OrderByDescending(p => p.Identity.Version, VersionComparer.Default);
                foreach (IPackageSearchMetadata packageMetadata in versions)
                {
                    var pluginId = new PluginIdentity(packageMetadata.Identity.Id, packageMetadata.Identity.Version.Version);

                    // TODO: #249 serialize/deserialize - fetcher resource id and package uri should be provided by nuget
                    var plugin = new AvailablePluginInfo(
                        pluginId,
                        this.pluginSource,
                        packageMetadata.Title,
                        packageMetadata.Description,
                        this.pluginSource.Uri,
<<<<<<< HEAD
                        Guid.Parse(PluginsManagerConstants.NuGet));
=======
                        FetcherResourceId);
>>>>>>> 73705a5b

                    result.Add(plugin);
                }
            }

            return result;
        }

        public async Task<IReadOnlyDictionary<string, AvailablePluginInfo>> DiscoverPluginsLatestAsync(
            CancellationToken cancellationToken)
        {
            PackageSearchResource searchResource = await this.repository.GetResourceAsync<PackageSearchResource>(cancellationToken);

            var result = new Dictionary<string, AvailablePluginInfo>();
            IEnumerable<IPackageSearchMetadata> packages = await searchResource.SearchAsync(null, new SearchFilter(false), 0, PageCount, this.logger, cancellationToken);

            int sourceSearchPackageCount = 0;
            foreach (IPackageSearchMetadata packageMetadata in packages)
            {
                sourceSearchPackageCount++;

                if (result.Count >= PageCount)
                {
                    break;
                }

                var pluginIdentity = new PluginIdentity(packageMetadata.Identity.Id, packageMetadata.Identity.Version.Version);

                // TODO: #249 serialize/deserialize - fetcher resource id and package uri should be provided by nuget
                var plugin = new AvailablePluginInfo(
                        pluginIdentity,
                        this.pluginSource,
                        packageMetadata.Title,
                        packageMetadata.Description,
                        this.pluginSource.Uri,
<<<<<<< HEAD
                        Guid.Parse(PluginsManagerConstants.NuGet));
=======
                        FetcherResourceId);
>>>>>>> 73705a5b

                result.Add(pluginIdentity.Id, plugin);
            }

            return result;
        }

        public async Task<PluginMetadata> GetPluginMetadataAsync(PluginIdentity pluginIdentity, CancellationToken cancellationToken)
        {
            // TODO: #249
            // Cannot get the metadata from nuget discoverer without downloading the package.
            // Returns empty metadata for now
            return new PluginMetadata();
        }
    }
}<|MERGE_RESOLUTION|>--- conflicted
+++ resolved
@@ -72,11 +72,7 @@
                         packageMetadata.Title,
                         packageMetadata.Description,
                         this.pluginSource.Uri,
-<<<<<<< HEAD
-                        Guid.Parse(PluginsManagerConstants.NuGet));
-=======
                         FetcherResourceId);
->>>>>>> 73705a5b
 
                     result.Add(plugin);
                 }
@@ -112,11 +108,7 @@
                         packageMetadata.Title,
                         packageMetadata.Description,
                         this.pluginSource.Uri,
-<<<<<<< HEAD
-                        Guid.Parse(PluginsManagerConstants.NuGet));
-=======
                         FetcherResourceId);
->>>>>>> 73705a5b
 
                 result.Add(pluginIdentity.Id, plugin);
             }
