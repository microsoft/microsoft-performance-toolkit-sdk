--- conflicted
+++ resolved
@@ -217,15 +217,8 @@
             this.ThrowIfDisposed();
             base.ValidateInstance(instance);
 
-<<<<<<< HEAD
             if (instance.Path.DataCookerType != DataCookerType.CompositeDataCooker)
-            { 
-=======
-            if (!StringComparer.Ordinal.Equals(
-                instance.Path.SourceParserId,
-                DataCookerPathInternal.EmptySourceParserId))
-            {
->>>>>>> 5efab1c3
+            {
                 this.AddError($"Unable to create an instance of {this.Type}");
                 this.InitialAvailability = DataExtensionAvailability.Error;
             }
