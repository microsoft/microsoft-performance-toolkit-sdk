// Copyright (c) Microsoft Corporation.
// Licensed under the MIT License.

using System;
using System.IO;
using System.Runtime.Serialization;
using System.Runtime.Serialization.Json;
using System.Text;
using Microsoft.Performance.SDK.Processing;

namespace Microsoft.Performance.SDK.PluginConfiguration
{
    /// <summary>
    ///     Includes methods to de/serializing plugin configurations.
    /// </summary>
    public static class PluginConfigurationSerializer
    {
        /// <summary>
<<<<<<< HEAD
        ///     The default name of a plugin configuration file.
        /// </summary>
=======
        ///     The default file name for a plugin configuration.
        /// </summary>
        /// <remarks>
        ///     This does not follow the standard lowercase "plugin" case-convention
        ///     in order to remain backwards compatible with previous plugin configurations.
        /// </remarks>
>>>>>>> 5efab1c3
        public static readonly string DefaultFileName = "PlugInConfiguration.json";

        /// <summary>
        ///     Reads a configuration for the given <see cref="IProcessingSource"/>.
        /// </summary>
        /// <param name="processingSourceType">
        ///     Type of the <see cref="IProcessingSource"/>.
        /// </param>
        /// <param name="logger">
        ///     Used to log any messages.
        /// </param>
        /// <returns>
        ///     A <see cref="PluginConfiguration"/> on success; <c>null</c> on failure.
        /// </returns>
        public static PluginConfiguration ReadFromDefaultFile(Type processingSourceType, ILogger logger)
        {
            var assemblyPath = processingSourceType.Assembly.Location;
            var directory = Path.GetDirectoryName(assemblyPath);

            return ReadFromDefaultFile(directory, logger);
        }

        /// <summary>
        ///     Reads a configuration from a given directory.
        /// </summary>
        /// <param name="plugInDirectory">
        ///     The directory with the configuration file.
        /// </param>
        /// <param name="logger">
        ///     Used to log any errors.
        /// </param>
        /// <returns>
        ///     A <see cref="PluginConfiguration"/> on success; <c>null</c> on failure.
        /// </returns>
        public static PluginConfiguration ReadFromDefaultFile(string plugInDirectory, ILogger logger)
        {
            var pathToDefaultConfiguration = Path.Combine(plugInDirectory, DefaultFileName);
            if (!File.Exists(pathToDefaultConfiguration))
            {
                throw new ArgumentException(
                    message: $"The default configuration file is not found: {pathToDefaultConfiguration}",
                    paramName: nameof(plugInDirectory));
            }

            using (var fileStream = File.OpenRead(pathToDefaultConfiguration))
                return ReadFromStream(fileStream, logger);
        }

        /// <summary>
        ///     Reads a configuration from a given stream.
        /// </summary>
        /// <param name="configurationStream">
        ///     Source of the configuration data.
        /// </param>
        /// <param name="logger">
        ///     Used to log any errors.
        /// </param>
        /// <returns>
        ///     A <see cref="PluginConfiguration"/> on success; <c>null</c> on failure.
        /// </returns>
        public static PluginConfiguration ReadFromStream(Stream configurationStream, ILogger logger)
        {
            Guard.NotNull(configurationStream, nameof(configurationStream));

            if (configurationStream.CanSeek)
            {
                var skipByteOrderMark = false;
                var startingPosition = configurationStream.Position;
                using (var binaryReader = new BinaryReader(configurationStream, Encoding.UTF8, true))
                {
                    var byte1 = binaryReader.ReadByte();
                    if (byte1 == 0xEF)
                    {
                        var byte2 = binaryReader.ReadByte();
                        if (byte2 == 0xBB)
                        {
                            var byte3 = binaryReader.ReadByte();
                            if (byte3 == 0xBF)
                            {
                                skipByteOrderMark = true;
                            }
                        }
                    }
                }

                if (!skipByteOrderMark)
                {
                    configurationStream.Position = startingPosition;
                }
            }

            PluginConfigurationDTO plugInConfigurationDTO;

            try
            {
                var serializer = new DataContractJsonSerializer(typeof(PluginConfigurationDTO));

                plugInConfigurationDTO = serializer.ReadObject(configurationStream) as PluginConfigurationDTO;
                if (plugInConfigurationDTO == null)
                {
                    logger?.Error("Unable to deserialize plugin configuration.");
                    return null;
                }
            }
            catch (InvalidDataContractException e)
            {
                logger?.Error(e, "Invalid data contract - unable to load plugin configuration.");
                return null;
            }
            catch (SerializationException e)
            {
                logger?.Error(e, "Exception while deserializing plugin configuration.");
                return null;
            }

            return plugInConfigurationDTO.ConfigurationFromDTO(logger);
        }

        /// <summary>
        ///     Write a <see cref="PluginConfiguration"/> to a stream.
        /// </summary>
        /// <param name="configuration">
        ///     Configuration to write.
        /// </param>
        /// <param name="configurationStream">
        ///     Stream to write to.
        /// </param>
        /// <param name="logger">
        ///     Used to log any errors.
        /// </param>
        /// <returns>
        ///     <c>true</c> when written successfully; <c>false</c> otherwise.
        /// </returns>
        public static bool WriteToStream(PluginConfiguration configuration, Stream configurationStream, ILogger logger)
        {
            Guard.NotNull(configurationStream, nameof(configurationStream));
            Guard.NotNull(configuration, nameof(configuration));

            if (!configurationStream.CanWrite)
            {
                throw new ArgumentException(message:
                    "Unable to write plugin configuration. Cannot write to provided stream.",
                    paramName: nameof(configurationStream));
            }

            var outputConfiguration = configuration.ConfigurationToDTO();

            try
            {
                using (var writer = JsonReaderWriterFactory.CreateJsonWriter(
                    configurationStream, Encoding.Default, false, true, "    "))
                {
                    var serializer = new DataContractJsonSerializer(typeof(PluginConfigurationDTO));
                    serializer.WriteObject(writer, outputConfiguration);
                }
            }
            catch (Exception e)
            {
                logger?.Error($"Failed to write plugin configuration: {e.Message}");
                return false;
            }

            configurationStream.SetLength(configurationStream.Position);
            configurationStream.Flush();

            return true;
        }
    }
}<|MERGE_RESOLUTION|>--- conflicted
+++ resolved
@@ -16,17 +16,12 @@
     public static class PluginConfigurationSerializer
     {
         /// <summary>
-<<<<<<< HEAD
-        ///     The default name of a plugin configuration file.
-        /// </summary>
-=======
         ///     The default file name for a plugin configuration.
         /// </summary>
         /// <remarks>
         ///     This does not follow the standard lowercase "plugin" case-convention
         ///     in order to remain backwards compatible with previous plugin configurations.
         /// </remarks>
->>>>>>> 5efab1c3
         public static readonly string DefaultFileName = "PlugInConfiguration.json";
 
         /// <summary>
