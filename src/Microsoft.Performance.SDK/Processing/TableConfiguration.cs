--- conflicted
+++ resolved
@@ -79,11 +79,7 @@
 
             this.columnsRO = new ReadOnlyCollection<ColumnConfiguration>(EmptyArray<ColumnConfiguration>.Instance);
             this.columnRoles = new Dictionary<ColumnRole, Guid>();
-<<<<<<< HEAD
-            
-=======
-
->>>>>>> ba2c7cf8
+          
             this.ColumnRoles = new ReadOnlyDictionary<ColumnRole, Guid>(this.columnRoles);
 
             this.highlightEntriesRO = new ReadOnlyCollection<HighlightEntry>(EmptyArray<HighlightEntry>.Instance);
