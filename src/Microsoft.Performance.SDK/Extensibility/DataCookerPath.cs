// Copyright (c) Microsoft Corporation.
// Licensed under the MIT License.

using System;
<<<<<<< HEAD
using System.Diagnostics;
=======
using System.Collections.Generic;
>>>>>>> d1df048f

namespace Microsoft.Performance.SDK.Extensibility
{
    /// <summary>
    ///     This helper struct provides methods to manipulate a string in the form of a path to
    ///     an <see cref="T:Microsoft.Performance.SDK.Extensibility.DataCooking.IDataCooker" />.
    /// </summary>
    public struct DataCookerPath
        : IEquatable<DataCookerPath>
    {
        /// <summary>
        ///     If the data cooker is not a source data cooker, this is the source parser Id.
        /// </summary>
        /// <remarks>
        ///    This must match 
        ///    Microsoft.Performance.SDK.Runtime.Extensibility.DataExtensions.DataCookers.DataCookerPathInternal.EmptySourceParserId.
        /// </remarks>
        private static readonly string EmptySourceParserId = string.Empty;

        /// <summary>
<<<<<<< HEAD
        ///     Separates the consituent parts of the data cooker path in the full string representation. This character is not
        ///     allowed in path components. If this path is changed, please update the exception comments in <see cref="ForSource(string, string)"/>
        ///     and <see cref="ForComposite(string)"/>.
=======
        ///     This is used by data cooker paths to compare elements.
        /// </summary>
        public static IEqualityComparer<string> EqualityComparer = StringComparer.Ordinal;

        /// <summary>
        ///     Constructor without an empty source parser id.
        ///     Used for composite data cookers.
>>>>>>> d1df048f
        /// </summary>
        private static readonly string Separator = "/";

        private DataCookerPath(string dataCookerId)
            : this(EmptySourceParserId, dataCookerId)
        {
        }

        private DataCookerPath(string sourceParserId, string dataCookerId)
        {
            Debug.Assert((sourceParserId == EmptySourceParserId) || !string.IsNullOrWhiteSpace(sourceParserId));
            Debug.Assert(!string.IsNullOrWhiteSpace(dataCookerId));

            if (sourceParserId.Contains(Separator))
            {
                throw new ArgumentException($"This value may not contain a '{Separator}'.", nameof(sourceParserId));
            }

            if (dataCookerId.Contains(Separator))
            {
                throw new ArgumentException($"This value may not contain a '{Separator}'.", nameof(dataCookerId));
            }

            this.SourceParserId = string.Intern(sourceParserId);
            this.DataCookerId = string.Intern(dataCookerId);
            this.DataCookerType = SourceParserId == EmptySourceParserId
                ? DataCookerType.CompositeDataCooker
                : DataCookerType.SourceDataCooker;

            this.CookerPath = this.SourceParserId + Separator + this.DataCookerId;
        }

        /// <summary>
        ///     Constructor that takes an existing DataCookerPath and duplicates the values.
        /// </summary>
        /// <param name="other">
        ///     An existing data cooker path.
        /// </param>
        public DataCookerPath(DataCookerPath other)
        {
            Guard.NotNull(other, nameof(other));

            this.SourceParserId = other.SourceParserId;
            this.DataCookerId = other.DataCookerId;
            this.DataCookerType = other.DataCookerType;
            this.CookerPath = other.CookerPath;
        }

        /// <summary>
        ///     Gets the path of this cooker.
        /// </summary>
        internal string CookerPath { get; }

        /// <summary>
        ///     Creates a new <see cref="DataCookerType.CompositeDataCooker"/> path.
        /// </summary>
        /// <param name="dataCookerId">
        ///     The ID of the data cooker.
        /// </param>
        /// <exception cref="ArgumentException">
        ///     One or more of the parameters is empty, composed only of whitespace, 
        ///     or contains the '/' character.
        /// </exception>
        /// <exception cref="ArgumentNullException">
        ///     <paramref name="dataCookerId"/> is null.
        /// </exception>
        public static DataCookerPath ForComposite(string dataCookerId)
        {
            Guard.NotNullOrWhiteSpace(dataCookerId, nameof(dataCookerId));

            return new DataCookerPath(dataCookerId);
        }

        /// <summary>
        ///     Creates a new <see cref="DataCookerType.SourceDataCooker"/> path.
        /// </summary>
        /// <param name="sourceParserId">
        ///     The ID of the source parser.
        /// </param>
        /// <param name="dataCookerId">
        ///     The ID of the data cooker.
        /// </param>
        /// <exception cref="ArgumentException">
        ///     One or more of the parameters is empty, composed only of whitespace, 
        ///     or contains the '/' character.
        /// </exception>
        /// <exception cref="ArgumentNullException">
        ///     One or more of the parameters is null.
        /// </exception>
        public static DataCookerPath ForSource(string sourceParserId, string dataCookerId)
        {
            if (sourceParserId != EmptySourceParserId)
            {
                Guard.NotNullOrWhiteSpace(sourceParserId, nameof(sourceParserId));
            }

            Guard.NotNullOrWhiteSpace(dataCookerId, nameof(dataCookerId));

            return new DataCookerPath(sourceParserId, dataCookerId);
        }

        /// <summary>
        ///     Gets the type of the data cooker that this path targets.
        ///     <seealso cref="DataCookerType"/> for more information about what
        ///     different types of data cookers mean.
        /// </summary>
        public DataCookerType DataCookerType
        {
            get;
        }

        /// <summary>
        ///     Gets the source parser Id.
        /// </summary>
        public string SourceParserId { get; }

        /// <summary>
        ///     Gets the Data cooker Id.
        /// </summary>
        public string DataCookerId { get; }

        /// <summary>
        ///     Compares two instance of <see cref="DataCookerPath"/> for equality.
        /// </summary>
        /// <param name="left">
        ///     The first instance to compare.
        /// </param>
        /// <param name="right">
        ///     The second instance to compare.
        /// </param>
        /// <returns>
        ///     <c>true</c> if both instances are considered to be equal;
        ///     <c>false</c> otherwise.
        /// </returns>
        public static bool operator ==(DataCookerPath left, DataCookerPath right)
        {
            return left.Equals(right);
        }

        /// <summary>
        ///     Compares two instance of <see cref="DataCookerPath"/> for inequality.
        /// </summary>
        /// <param name="left">
        ///     The first instance to compare.
        /// </param>
        /// <param name="right">
        ///     The second instance to compare.
        /// </param>
        /// <returns>
        ///     <c>true</c> if both instances are considered to not be equal;
        ///     <c>false</c> otherwise.
        /// </returns>
        public static bool operator !=(DataCookerPath left, DataCookerPath right)
        {
            return !(left == right);
        }

        /// <inheritdoc />
        public override string ToString()
        {
            return this.CookerPath;
        }

        /// <inheritdoc />
        public bool Equals(DataCookerPath other)
        {
            return DataCookerPath.EqualityComparer.Equals(this.CookerPath, other.CookerPath);
        }

        /// <inheritdoc />
        public override int GetHashCode()
        {
            return this.CookerPath?.GetHashCode() ?? 0;
        }

        /// <inheritdoc />
        public override bool Equals(object obj)
        {
            if (ReferenceEquals(null, obj))
            {
                return false;
            }

            return obj is DataCookerPath other && Equals(other);
        }
    }
}<|MERGE_RESOLUTION|>--- conflicted
+++ resolved
@@ -2,11 +2,8 @@
 // Licensed under the MIT License.
 
 using System;
-<<<<<<< HEAD
 using System.Diagnostics;
-=======
 using System.Collections.Generic;
->>>>>>> d1df048f
 
 namespace Microsoft.Performance.SDK.Extensibility
 {
@@ -27,21 +24,16 @@
         private static readonly string EmptySourceParserId = string.Empty;
 
         /// <summary>
-<<<<<<< HEAD
         ///     Separates the consituent parts of the data cooker path in the full string representation. This character is not
         ///     allowed in path components. If this path is changed, please update the exception comments in <see cref="ForSource(string, string)"/>
         ///     and <see cref="ForComposite(string)"/>.
-=======
+        /// </summary>
+        private static readonly string Separator = "/";
+
+        /// <summary>
         ///     This is used by data cooker paths to compare elements.
         /// </summary>
         public static IEqualityComparer<string> EqualityComparer = StringComparer.Ordinal;
-
-        /// <summary>
-        ///     Constructor without an empty source parser id.
-        ///     Used for composite data cookers.
->>>>>>> d1df048f
-        /// </summary>
-        private static readonly string Separator = "/";
 
         private DataCookerPath(string dataCookerId)
             : this(EmptySourceParserId, dataCookerId)
