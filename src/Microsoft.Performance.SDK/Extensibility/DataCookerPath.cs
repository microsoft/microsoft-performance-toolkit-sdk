// Copyright (c) Microsoft Corporation.
// Licensed under the MIT License.

using System;

namespace Microsoft.Performance.SDK.Extensibility
{
    /// <summary>
    ///     This helper struct provides methods to manipulate a string in the form of a path to
    ///     an <see cref="T:Microsoft.Performance.SDK.Extensibility.DataCooking.IDataCooker" />.
    /// </summary>
    public struct DataCookerPath
        : IEquatable<DataCookerPath>
    {
<<<<<<< HEAD
        private readonly string asString;

        private DataCookerPath(string dataCookerId)
            : this(string.Empty, dataCookerId)
=======
        /// <summary>
        ///     If the data cooker is not a source data cooker, this is the source parser Id.
        /// </summary>
        /// <remarks>
        ///    This must match 
        ///    Microsoft.Performance.SDK.Runtime.Extensibility.DataExtensions.DataCookers.DataCookerPathInternal.EmptySourceParserId.
        /// </remarks>
        private const string EmptySourceParserId = "";

        /// <summary>
        ///     Creates a new <see cref="DataCookerType.CompositeDataCooker"/> path.
        /// </summary>
        /// <param name="dataCookerId">
        ///     The ID of the data cooker.
        /// </param>
        /// <exception cref="ArgumentException">
        ///     <paramref name="dataCookerId"/> is empty or composed only of whitespace.
        /// </exception>
        /// <exception cref="ArgumentNullException">
        ///     <paramref name="dataCookerId"/> is null.
        /// </exception>
        private DataCookerPath(string dataCookerId)
>>>>>>> 5efab1c3
        {
            Guard.NotNullOrWhiteSpace(dataCookerId, nameof(dataCookerId));

            if (dataCookerId.Contains("/"))
            {
                throw new ArgumentException("This value may not contain a '/'.", nameof(dataCookerId));
            }

            this.SourceParserId = DataCookerPath.EmptySourceParserId;
            this.DataCookerId = string.Intern(dataCookerId);
            this.CookerPath = Create(DataCookerPath.EmptySourceParserId, dataCookerId);
            this.DataCookerType = DataCookerType.CompositeDataCooker;
        }

<<<<<<< HEAD
=======
        /// <summary>
        ///     Creates a new <see cref="DataCookerType.SourceDataCooker"/> path.
        /// </summary>
        /// <param name="sourceParserId">
        ///     The ID of the source parser.
        /// </param>
        /// <param name="dataCookerId">
        ///     The ID of the data cooker.
        /// </param>
        /// <exception cref="ArgumentException">
        ///     One or more of the parameters is empty or composed only of whitespace.
        /// </exception>
        /// <exception cref="ArgumentNullException">
        ///     One or more of the parameters is null.
        /// </exception>
>>>>>>> 5efab1c3
        private DataCookerPath(string sourceParserId, string dataCookerId)
        {
            Guard.NotNullOrWhiteSpace(sourceParserId, nameof(sourceParserId));
            Guard.NotNullOrWhiteSpace(dataCookerId, nameof(dataCookerId));

            if (sourceParserId.Contains("/"))
            {
                throw new ArgumentException("This value may not contain a '/'.", nameof(sourceParserId));
            }

            if (dataCookerId.Contains("/"))
            {
                throw new ArgumentException("This value may not contain a '/'.", nameof(dataCookerId));
            }

            this.SourceParserId = string.Intern(sourceParserId);
            this.DataCookerId = string.Intern(dataCookerId);
<<<<<<< HEAD
            this.DataCookerType = string.IsNullOrWhiteSpace(sourceParserId)
                ? DataCookerType.CompositeDataCooker
                : DataCookerType.SourceDataCooker;

            this.asString = this.SourceParserId + "/" + this.DataCookerId;
=======
            this.CookerPath = Create(sourceParserId, dataCookerId);
            this.DataCookerType = DataCookerType.SourceDataCooker;
>>>>>>> 5efab1c3
        }

        /// <summary>
        ///     Constructor that takes an existing DataCookerPath and duplicates the values.
        /// </summary>
        /// <param name="other">
        ///     An existing data cooker path.
        /// </param>
        public DataCookerPath(DataCookerPath other)
        {
            Guard.NotNull(other, nameof(other));

            this.SourceParserId = other.SourceParserId;
            this.DataCookerId = other.DataCookerId;
            this.DataCookerType = other.DataCookerType;

            this.asString = other.asString;
        }

        /// <summary>
        ///     Creates a new <see cref="DataCookerType.CompositeDataCooker"/> path.
        /// </summary>
        /// <param name="dataCookerId">
        ///     The ID of the data cooker.
        /// </param>
        /// <exception cref="ArgumentException">
        ///     <paramref name="dataCookerId"/> is empty or composed only of whitespace.
        /// </exception>
        /// <exception cref="ArgumentNullException">
        ///     <paramref name="dataCookerId"/> is null.
        /// </exception>
        public static DataCookerPath ForComposite(string dataCookerId)
        {
            return new DataCookerPath(dataCookerId);
        }

        /// <summary>
        ///     Creates a new <see cref="DataCookerType.SourceDataCooker"/> path.
        /// </summary>
        /// <param name="sourceParserId">
        ///     The ID of the source parser.
        /// </param>
        /// <param name="dataCookerId">
        ///     The ID of the data cooker.
        /// </param>
        /// <exception cref="ArgumentException">
        ///     One or more of the parameters is empty or composed only of whitespace.
        /// </exception>
        /// <exception cref="ArgumentNullException">
        ///     One or more of the parameters is null.
        /// </exception>
        public static DataCookerPath ForSource(string sourceParserId, string dataCookerId)
        {
            return new DataCookerPath(sourceParserId, dataCookerId);
        }

        /// <summary>
        ///     Gets the type of the data cooker that this path targets.
        ///     <seealso cref="DataCookerType"/> for more information about what
        ///     different types of data cookers mean.
        /// </summary>
        public DataCookerType DataCookerType
        {
            get;
        }

        /// <summary>
        ///     Gets the source parser Id.
        /// </summary>
        public string SourceParserId { get; }

        /// <summary>
        ///     Gets the Data cooker Id.
        /// </summary>
        public string DataCookerId { get; }

        /// <summary>
<<<<<<< HEAD
=======
        ///     Gets the combination of the source parser Id and the data cooker Id.
        /// </summary>
        internal string CookerPath
        {
            get;
        }

        /// <summary>
>>>>>>> 5efab1c3
        ///     Compares two instance of <see cref="DataCookerPath"/> for equality.
        /// </summary>
        /// <param name="left">
        ///     The first instance to compare.
        /// </param>
        /// <param name="right">
        ///     The second instance to compare.
        /// </param>
        /// <returns>
        ///     <c>true</c> if both instances are considered to be equal;
        ///     <c>false</c> otherwise.
        /// </returns>
        public static bool operator ==(DataCookerPath left, DataCookerPath right)
        {
            return left.Equals(right);
        }

        /// <summary>
        ///     Compares two instance of <see cref="DataCookerPath"/> for inequality.
        /// </summary>
        /// <param name="left">
        ///     The first instance to compare.
        /// </param>
        /// <param name="right">
        ///     The second instance to compare.
        /// </param>
        /// <returns>
        ///     <c>true</c> if both instances are considered to not be equal;
        ///     <c>false</c> otherwise.
        /// </returns>
        public static bool operator !=(DataCookerPath left, DataCookerPath right)
        {
            return !(left == right);
        }

        /// <inheritdoc />
        public override string ToString()
        {
            return this.asString;
        }

        /// <inheritdoc />
        public bool Equals(DataCookerPath other)
        {
            return string.Equals(this.SourceParserId, other.SourceParserId) &&
                   string.Equals(this.DataCookerId, other.DataCookerId);
        }

        /// <inheritdoc />
        public override int GetHashCode()
        {
            return HashCodeUtils.CombineHashCodeValues(
                this.SourceParserId?.GetHashCode() ?? 0,
                this.DataCookerId?.GetHashCode() ?? 0);
        }

        /// <inheritdoc />
        public override bool Equals(object obj)
        {
            if (ReferenceEquals(null, obj))
            {
                return false;
            }

            return obj is DataCookerPath other && Equals(other);
        }
<<<<<<< HEAD
=======

        /// <summary>
        ///     Generates a data cooker path given a source parser Id and a data cooker Id.
        /// </summary>
        /// <param name="sourceParserId">
        ///     Source parser Id.
        /// </param>
        /// <param name="dataCookerId">
        ///     Data cooker Id.
        /// </param>
        /// <returns>
        ///     The created data cooker path.
        /// </returns>
        internal static string Create(string sourceParserId, string dataCookerId)
        {
            Guard.NotNull(sourceParserId, nameof(sourceParserId));
            Guard.NotNullOrWhiteSpace(dataCookerId, nameof(dataCookerId));

            return sourceParserId + "/" + dataCookerId;
        }
>>>>>>> 5efab1c3
    }
}<|MERGE_RESOLUTION|>--- conflicted
+++ resolved
@@ -12,70 +12,16 @@
     public struct DataCookerPath
         : IEquatable<DataCookerPath>
     {
-<<<<<<< HEAD
         private readonly string asString;
 
         private DataCookerPath(string dataCookerId)
             : this(string.Empty, dataCookerId)
-=======
-        /// <summary>
-        ///     If the data cooker is not a source data cooker, this is the source parser Id.
-        /// </summary>
-        /// <remarks>
-        ///    This must match 
-        ///    Microsoft.Performance.SDK.Runtime.Extensibility.DataExtensions.DataCookers.DataCookerPathInternal.EmptySourceParserId.
-        /// </remarks>
-        private const string EmptySourceParserId = "";
-
-        /// <summary>
-        ///     Creates a new <see cref="DataCookerType.CompositeDataCooker"/> path.
-        /// </summary>
-        /// <param name="dataCookerId">
-        ///     The ID of the data cooker.
-        /// </param>
-        /// <exception cref="ArgumentException">
-        ///     <paramref name="dataCookerId"/> is empty or composed only of whitespace.
-        /// </exception>
-        /// <exception cref="ArgumentNullException">
-        ///     <paramref name="dataCookerId"/> is null.
-        /// </exception>
-        private DataCookerPath(string dataCookerId)
->>>>>>> 5efab1c3
         {
-            Guard.NotNullOrWhiteSpace(dataCookerId, nameof(dataCookerId));
-
-            if (dataCookerId.Contains("/"))
-            {
-                throw new ArgumentException("This value may not contain a '/'.", nameof(dataCookerId));
-            }
-
-            this.SourceParserId = DataCookerPath.EmptySourceParserId;
-            this.DataCookerId = string.Intern(dataCookerId);
-            this.CookerPath = Create(DataCookerPath.EmptySourceParserId, dataCookerId);
-            this.DataCookerType = DataCookerType.CompositeDataCooker;
         }
 
-<<<<<<< HEAD
-=======
-        /// <summary>
-        ///     Creates a new <see cref="DataCookerType.SourceDataCooker"/> path.
-        /// </summary>
-        /// <param name="sourceParserId">
-        ///     The ID of the source parser.
-        /// </param>
-        /// <param name="dataCookerId">
-        ///     The ID of the data cooker.
-        /// </param>
-        /// <exception cref="ArgumentException">
-        ///     One or more of the parameters is empty or composed only of whitespace.
-        /// </exception>
-        /// <exception cref="ArgumentNullException">
-        ///     One or more of the parameters is null.
-        /// </exception>
->>>>>>> 5efab1c3
         private DataCookerPath(string sourceParserId, string dataCookerId)
         {
-            Guard.NotNullOrWhiteSpace(sourceParserId, nameof(sourceParserId));
+            Guard.NotNull(sourceParserId, nameof(sourceParserId));
             Guard.NotNullOrWhiteSpace(dataCookerId, nameof(dataCookerId));
 
             if (sourceParserId.Contains("/"))
@@ -90,16 +36,11 @@
 
             this.SourceParserId = string.Intern(sourceParserId);
             this.DataCookerId = string.Intern(dataCookerId);
-<<<<<<< HEAD
             this.DataCookerType = string.IsNullOrWhiteSpace(sourceParserId)
                 ? DataCookerType.CompositeDataCooker
                 : DataCookerType.SourceDataCooker;
 
             this.asString = this.SourceParserId + "/" + this.DataCookerId;
-=======
-            this.CookerPath = Create(sourceParserId, dataCookerId);
-            this.DataCookerType = DataCookerType.SourceDataCooker;
->>>>>>> 5efab1c3
         }
 
         /// <summary>
@@ -177,17 +118,6 @@
         public string DataCookerId { get; }
 
         /// <summary>
-<<<<<<< HEAD
-=======
-        ///     Gets the combination of the source parser Id and the data cooker Id.
-        /// </summary>
-        internal string CookerPath
-        {
-            get;
-        }
-
-        /// <summary>
->>>>>>> 5efab1c3
         ///     Compares two instance of <see cref="DataCookerPath"/> for equality.
         /// </summary>
         /// <param name="left">
@@ -254,28 +184,5 @@
 
             return obj is DataCookerPath other && Equals(other);
         }
-<<<<<<< HEAD
-=======
-
-        /// <summary>
-        ///     Generates a data cooker path given a source parser Id and a data cooker Id.
-        /// </summary>
-        /// <param name="sourceParserId">
-        ///     Source parser Id.
-        /// </param>
-        /// <param name="dataCookerId">
-        ///     Data cooker Id.
-        /// </param>
-        /// <returns>
-        ///     The created data cooker path.
-        /// </returns>
-        internal static string Create(string sourceParserId, string dataCookerId)
-        {
-            Guard.NotNull(sourceParserId, nameof(sourceParserId));
-            Guard.NotNullOrWhiteSpace(dataCookerId, nameof(dataCookerId));
-
-            return sourceParserId + "/" + dataCookerId;
-        }
->>>>>>> 5efab1c3
     }
 }